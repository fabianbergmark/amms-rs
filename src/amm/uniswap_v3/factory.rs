<<<<<<< HEAD
use async_trait::async_trait;
use ethers::{
    abi::RawLog,
    prelude::{abigen, EthEvent},
    providers::Middleware,
    types::{BlockNumber, Filter, Log, H160, H256, U256, U64},
=======
use std::{
    collections::{BTreeMap, HashMap},
    sync::Arc,
};

use alloy::{
    network::Network,
    primitives::{Address, B256, U256},
    providers::Provider,
    rpc::types::eth::{Filter, Log},
    sol,
    sol_types::SolEvent,
    transports::Transport,
>>>>>>> 9686409c
};
use async_trait::async_trait;
use futures::{stream::FuturesOrdered, StreamExt};
use serde::{Deserialize, Serialize};
<<<<<<< HEAD
use std::{
    collections::{BTreeMap, HashMap},
    sync::Arc,
};
use tokio::task::JoinHandle;
=======
use tracing::instrument;
>>>>>>> 9686409c

use crate::{
    amm::{factory::AutomatedMarketMakerFactory, AutomatedMarketMaker, AMM},
    errors::{AMMError, EventLogError},
};

use super::{batch_request, IUniswapV3Pool, UniswapV3Pool};

sol! {
    /// Interface of the UniswapV3Factory contract
    #[derive(Debug, PartialEq, Eq)]
    #[sol(rpc)]
    contract IUniswapV3Factory {
        event PoolCreated(address indexed token0, address indexed token1, uint24 indexed fee, int24 tickSpacing, address pool);
        function getPool(address tokenA, address tokenB, uint24 fee) external view returns (address pool);
        function parameters() returns (address, address, uint24, int24);
        function feeAmountTickSpacing(uint24) returns (int24);
    }
}

#[derive(Default, Debug, Clone, Copy, Serialize, Deserialize)]
pub struct UniswapV3Factory {
    pub address: Address,
    pub creation_block: u64,
}

#[async_trait]
impl AutomatedMarketMakerFactory for UniswapV3Factory {
    fn address(&self) -> Address {
        self.address
    }

    fn creation_block(&self) -> u64 {
        self.creation_block
    }

    fn amm_created_event_signature(&self) -> B256 {
        IUniswapV3Factory::PoolCreated::SIGNATURE_HASH
    }

    async fn new_amm_from_log<T, N, P>(&self, log: Log, provider: Arc<P>) -> Result<AMM, AMMError>
    where
        T: Transport + Clone,
        N: Network,
        P: Provider<T, N>,
    {
        if let Some(block_number) = log.block_number {
            let pool_created_filter = IUniswapV3Factory::PoolCreated::decode_log(&log.inner, true)?;
            Ok(AMM::UniswapV3Pool(
                UniswapV3Pool::new_from_address(pool_created_filter.pool, block_number, provider)
                    .await?,
            ))
        } else {
            return Err(AMMError::BlockNumberNotFound);
        }
    }

    async fn get_all_amms<T, N, P>(
        &self,
        to_block: Option<u64>,
        provider: Arc<P>,
        step: u64,
    ) -> Result<Vec<AMM>, AMMError>
    where
        T: Transport + Clone,
        N: Network,
        P: Provider<T, N>,
    {
        if let Some(block) = to_block {
            self.get_all_pools_from_logs(block, step, provider).await
        } else {
            return Err(AMMError::BlockNumberNotFound);
        }
    }

    #[instrument(skip(self, amms, provider) level = "debug")]
    async fn populate_amm_data<T, N, P>(
        &self,
        amms: &mut [AMM],
        block_number: Option<u64>,
        provider: Arc<P>,
    ) -> Result<(), AMMError>
    where
        T: Transport + Clone,
        N: Network,
        P: Provider<T, N>,
    {
        if let Some(block_number) = block_number {
            // Max batch size for call
            let step = 76;
            for amm_chunk in amms.chunks_mut(step) {
                batch_request::get_amm_data_batch_request(
                    amm_chunk,
                    block_number,
                    provider.clone(),
                )
                .await?;
            }
        } else {
            return Err(AMMError::BlockNumberNotFound);
        }

        Ok(())
    }

    fn new_empty_amm_from_log(&self, log: Log) -> Result<AMM, alloy::sol_types::Error> {
        let pool_created_event = IUniswapV3Factory::PoolCreated::decode_log(&log.inner, true)?;

        Ok(AMM::UniswapV3Pool(UniswapV3Pool {
            address: pool_created_event.pool,
            token_a: pool_created_event.token0,
            token_b: pool_created_event.token1,
            token_a_decimals: 0,
            token_b_decimals: 0,
            fee: pool_created_event.fee,
            liquidity: 0,
<<<<<<< HEAD
            sqrt_price: U256::zero(),
            tick_spacing: pool_created_event.tick_spacing,
=======
            sqrt_price: U256::ZERO,
            tick_spacing: 0,
>>>>>>> 9686409c
            tick: 0,
            tick_bitmap: HashMap::new(),
            ticks: HashMap::new(),
            positions: HashMap::new(),
        }))
    }
}

impl UniswapV3Factory {
    pub fn new(address: Address, creation_block: u64) -> UniswapV3Factory {
        UniswapV3Factory {
            address,
            creation_block,
        }
    }

    // Function to get all pair created events for a given Dex factory address and sync pool data
    pub async fn get_all_pools_from_logs<T, N, P>(
        self,
        to_block: u64,
        step: u64,
        provider: Arc<P>,
    ) -> Result<Vec<AMM>, AMMError>
    where
        T: Transport + Clone,
        N: Network,
        P: Provider<T, N>,
    {
        // Unwrap can be used here because the creation block was verified within `Dex::new()`
        let mut from_block = self.creation_block;
        let mut aggregated_amms: HashMap<Address, AMM> = HashMap::new();
        let mut ordered_logs: BTreeMap<u64, Vec<Log>> = BTreeMap::new();
        let mut futures = FuturesOrdered::new();

        while from_block < to_block {
            let provider = provider.clone();

            let mut target_block = from_block + step - 1;
            if target_block > to_block {
                target_block = to_block;
            }

            futures.push_back(async move {
                provider
                    .get_logs(
                        &Filter::new()
                            .event_signature(vec![
                                IUniswapV3Factory::PoolCreated::SIGNATURE_HASH,
                                IUniswapV3Pool::Burn::SIGNATURE_HASH,
                                IUniswapV3Pool::Mint::SIGNATURE_HASH,
                            ])
                            .from_block(from_block)
                            .to_block(target_block),
                    )
                    .await
            });

            from_block += step;
        }

        // TODO: this could be more dry since we use this in another place
        while let Some(result) = futures.next().await {
            let logs = result.map_err(AMMError::TransportError)?;

            for log in logs {
                if let Some(log_block_number) = log.block_number {
                    if let Some(log_group) = ordered_logs.get_mut(&log_block_number) {
                        log_group.push(log);
                    } else {
                        ordered_logs.insert(log_block_number, vec![log]);
                    }
                } else {
                    return Err(EventLogError::LogBlockNumberNotFound)?;
                }
            }
        }

        for (_, log_group) in ordered_logs {
            for log in log_group {
                let event_signature = log.topics()[0];

                //If the event sig is the pool created event sig, then the log is coming from the factory
                if event_signature == IUniswapV3Factory::PoolCreated::SIGNATURE_HASH {
                    if log.address() == self.address {
                        let mut new_pool = self.new_empty_amm_from_log(log)?;
                        if let AMM::UniswapV3Pool(ref mut pool) = new_pool {
                            pool.tick_spacing = pool.get_tick_spacing(provider.clone()).await?;
                        }

                        aggregated_amms.insert(new_pool.address(), new_pool);
                    }
                } else if event_signature == IUniswapV3Pool::Burn::SIGNATURE_HASH {
                    //If the event sig is the BURN_EVENT_SIGNATURE log is coming from the pool
                    if let Some(AMM::UniswapV3Pool(pool)) = aggregated_amms.get_mut(&log.address())
                    {
                        pool.sync_from_burn_log(log)?;
                    }
                } else if event_signature == IUniswapV3Pool::Mint::SIGNATURE_HASH {
                    if let Some(AMM::UniswapV3Pool(pool)) = aggregated_amms.get_mut(&log.address())
                    {
                        pool.sync_from_mint_log(log)?;
                    }
                }
            }
        }

        Ok(aggregated_amms.into_values().collect::<Vec<AMM>>())
    }
}<|MERGE_RESOLUTION|>--- conflicted
+++ resolved
@@ -1,11 +1,3 @@
-<<<<<<< HEAD
-use async_trait::async_trait;
-use ethers::{
-    abi::RawLog,
-    prelude::{abigen, EthEvent},
-    providers::Middleware,
-    types::{BlockNumber, Filter, Log, H160, H256, U256, U64},
-=======
 use std::{
     collections::{BTreeMap, HashMap},
     sync::Arc,
@@ -19,20 +11,11 @@
     sol,
     sol_types::SolEvent,
     transports::Transport,
->>>>>>> 9686409c
 };
 use async_trait::async_trait;
 use futures::{stream::FuturesOrdered, StreamExt};
 use serde::{Deserialize, Serialize};
-<<<<<<< HEAD
-use std::{
-    collections::{BTreeMap, HashMap},
-    sync::Arc,
-};
-use tokio::task::JoinHandle;
-=======
 use tracing::instrument;
->>>>>>> 9686409c
 
 use crate::{
     amm::{factory::AutomatedMarketMakerFactory, AutomatedMarketMaker, AMM},
@@ -149,13 +132,8 @@
             token_b_decimals: 0,
             fee: pool_created_event.fee,
             liquidity: 0,
-<<<<<<< HEAD
-            sqrt_price: U256::zero(),
-            tick_spacing: pool_created_event.tick_spacing,
-=======
             sqrt_price: U256::ZERO,
-            tick_spacing: 0,
->>>>>>> 9686409c
+            tick_spacing: pool_created_event.tickSpacing,
             tick: 0,
             tick_bitmap: HashMap::new(),
             ticks: HashMap::new(),
