pub mod batch_request;
pub mod factory;

use crate::{
    amm::{consts::*, AutomatedMarketMaker, IErc20},
    errors::{AMMError, ArithmeticError, EventLogError, SwapSimulationError},
};
<<<<<<< HEAD
use async_trait::async_trait;
use ethers::contract::Lazy;
use ethers::prelude::abigen;
use ethers::types::U512;
use ethers::{
    abi::{ethabi::Bytes, RawLog, Token},
    prelude::{AbiError, EthEvent},
    providers::Middleware,
    types::{BlockNumber, Filter, Log, H160, H256, I256, U256, U64},
=======
use alloy::{
    network::Network,
    primitives::{Address, Bytes, B256, I256, U256},
    providers::Provider,
    rpc::types::eth::{Filter, Log},
    sol,
    sol_types::{SolCall, SolEvent},
    transports::Transport,
>>>>>>> 9686409c
};
use async_trait::async_trait;
use futures::{stream::FuturesOrdered, StreamExt};
use num_bigfloat::BigFloat;
use serde::{Deserialize, Serialize};
<<<<<<< HEAD
use std::collections::hash_map::DefaultHasher;
use std::hash::{Hash, Hasher};
=======
>>>>>>> 9686409c
use std::{
    cmp::Ordering,
    collections::{BTreeMap, HashMap},
    sync::Arc,
};
<<<<<<< HEAD
use tokio::task::JoinHandle;

use self::factory::POOL_CREATED_EVENT_SIGNATURE;

use super::factory::TASK_LIMIT;

abigen!(

    IUniswapV3Factory,
    r#"[
        function getPool(address tokenA, address tokenB, uint24 fee) external view returns (address pool)
        event PoolCreated(address indexed token0, address indexed token1, uint24 indexed fee, int24 tickSpacing, address pool)
    ]"#;

    IUniswapV3Pool,
    r#"[
        function token0() external view returns (address)
        function token1() external view returns (address)
        function liquidity() external view returns (uint128)
        function slot0() external view returns (uint160, int24, uint16, uint16, uint16, uint8, bool)
        function fee() external view returns (uint24)
        function tickSpacing() external view returns (int24)
        function ticks(int24 tick) external view returns (uint128, int128, uint256, uint256, int56, uint160, uint32, bool)
        function tickBitmap(int16 wordPosition) external view returns (uint256)
        function swap(address recipient, bool zeroForOne, int256 amountSpecified, uint160 sqrtPriceLimitX96, bytes calldata data) external returns (int256, int256)
        event Initialize(uint160 sqrtPriceX96, int24 tick)
        event Swap(address indexed sender, address indexed recipient, int256 amount0, int256 amount1, uint160 sqrtPriceX96, uint128 liquidity, int24 tick)
        event Burn(address indexed owner, int24 indexed tickLower, int24 indexed tickUpper, uint128 amount, uint256 amount0, uint256 amount1)
        event Mint(address sender, address indexed owner, int24 indexed tickLower, int24 indexed tickUpper, uint128 amount, uint256 amount0, uint256 amount1)
    ]"#;

    IErc20,
    r#"[
        function balanceOf(address account) external view returns (uint256)
        function decimals() external view returns (uint8)
    ]"#;


);

pub const MIN_SQRT_RATIO: U256 = U256([4295128739, 0, 0, 0]);
pub const MAX_SQRT_RATIO: U256 = U256([6743328256752651558, 17280870778742802505, 4294805859, 0]);
pub const POPULATE_TICK_DATA_STEP: u64 = 100000;

// Initialize event signature
pub static INITIALIZE_EVENT_SIGNATURE: Lazy<H256> = Lazy::new(|| {
    "0x98636036cb66a9c19a37435efc1e90142190214e8abeb821bdba3f2990dd4c95"
        .parse()
        .unwrap()
});

// Swap event signature
pub const SWAP_EVENT_SIGNATURE: H256 = H256([
    196, 32, 121, 249, 74, 99, 80, 215, 230, 35, 95, 41, 23, 73, 36, 249, 40, 204, 42, 200, 24,
    235, 100, 254, 216, 0, 78, 17, 95, 188, 202, 103,
]);

// Burn event signature
pub const BURN_EVENT_SIGNATURE: H256 = H256([
    12, 57, 108, 217, 137, 163, 159, 68, 89, 181, 250, 26, 237, 106, 154, 141, 205, 188, 69, 144,
    138, 207, 214, 126, 2, 140, 213, 104, 218, 152, 152, 44,
]);

// Mint event signature
pub const MINT_EVENT_SIGNATURE: H256 = H256([
    122, 83, 8, 11, 164, 20, 21, 139, 231, 236, 105, 185, 135, 181, 251, 125, 7, 222, 225, 1, 254,
    133, 72, 143, 8, 83, 174, 22, 35, 157, 11, 222,
]);

pub const U256_TWO: U256 = U256([2, 0, 0, 0]);
pub const Q128: U256 = U256([0, 0, 1, 0]);
pub const Q224: U256 = U256([0, 0, 0, 4294967296]);
=======
use tracing::instrument;
use uniswap_v3_math::tick_math::{MAX_SQRT_RATIO, MAX_TICK, MIN_SQRT_RATIO, MIN_TICK};

use self::factory::IUniswapV3Factory;

sol! {
    /// Interface of the IUniswapV3Pool
    #[derive(Debug, PartialEq, Eq)]
    #[sol(rpc)]
    contract IUniswapV3Pool {
        event Swap(address indexed sender, address indexed recipient, int256 amount0, int256 amount1, uint160 sqrtPriceX96, uint128 liquidity, int24 tick);
        event Burn(address indexed owner, int24 indexed tickLower, int24 indexed tickUpper, uint128 amount, uint256 amount0, uint256 amount1);
        event Mint(address sender, address indexed owner, int24 indexed tickLower, int24 indexed tickUpper, uint128 amount, uint256 amount0, uint256 amount1);
        function token0() external view returns (address);
        function token1() external view returns (address);
        function liquidity() external view returns (uint128);
        function slot0() external view returns (uint160, int24, uint16, uint16, uint16, uint8, bool);
        function fee() external view returns (uint24);
        function tickSpacing() external view returns (int24);
        function ticks(int24 tick) external view returns (uint128, int128, uint256, uint256, int56, uint160, uint32, bool);
        function tickBitmap(int16 wordPosition) external view returns (uint256);
        function swap(address recipient, bool zeroForOne, int256 amountSpecified, uint160 sqrtPriceLimitX96, bytes calldata data) external returns (int256, int256);
    }
}

>>>>>>> 9686409c
#[derive(Debug, Clone, Default, Serialize, Deserialize)]
pub struct UniswapV3Pool {
    pub address: Address,
    pub token_a: Address,
    pub token_a_decimals: u8,
    pub token_b: Address,
    pub token_b_decimals: u8,
    pub liquidity: u128,
    pub sqrt_price: U256,
    pub fee: u32,
    pub tick: i32,
    pub tick_spacing: i32,
    pub tick_bitmap: HashMap<i16, U256>,
    pub ticks: HashMap<i32, Info>,
    #[serde(skip)]
    pub positions: HashMap<u64, Position>,
}
#[derive(Debug, Clone, Default, Copy)]
pub struct Position {
    tick_lower: i32,
    tick_upper: i32,
    liquidity: u128,
    fee0: U256,
    fee1: U256,
}

#[derive(Debug, Clone, Default, Serialize, Deserialize)]
pub struct Info {
    pub liquidity_gross: u128,
    pub liquidity_net: i128,
    pub initialized: bool,
}

impl Info {
    pub fn new(liquidity_gross: u128, liquidity_net: i128, initialized: bool) -> Self {
        Info {
            liquidity_gross,
            liquidity_net,
            initialized,
        }
    }
}

#[async_trait]
impl AutomatedMarketMaker for UniswapV3Pool {
    fn address(&self) -> Address {
        self.address
    }

    #[instrument(skip(self, provider), level = "debug")]
    async fn sync<T, N, P>(&mut self, provider: Arc<P>) -> Result<(), AMMError>
    where
        T: Transport + Clone,
        N: Network,
        P: Provider<T, N>,
    {
        batch_request::sync_v3_pool_batch_request(self, provider.clone()).await?;
        Ok(())
    }

    // This defines the event signatures to listen to that will produce events to be passed into AMM::sync_from_log()
    fn sync_on_event_signatures(&self) -> Vec<B256> {
        vec![
<<<<<<< HEAD
            *INITIALIZE_EVENT_SIGNATURE,
            SWAP_EVENT_SIGNATURE,
            MINT_EVENT_SIGNATURE,
            BURN_EVENT_SIGNATURE,
=======
            IUniswapV3Pool::Swap::SIGNATURE_HASH,
            IUniswapV3Pool::Mint::SIGNATURE_HASH,
            IUniswapV3Pool::Burn::SIGNATURE_HASH,
>>>>>>> 9686409c
        ]
    }

    #[instrument(skip(self), level = "debug")]
    fn sync_from_log(&mut self, log: Log) -> Result<(), EventLogError> {
        let event_signature = log.topics()[0];

<<<<<<< HEAD
        if event_signature == *INITIALIZE_EVENT_SIGNATURE {
            self.sync_from_initialize_log(log)?;
        } else if event_signature == BURN_EVENT_SIGNATURE {
=======
        if event_signature == IUniswapV3Pool::Burn::SIGNATURE_HASH {
>>>>>>> 9686409c
            self.sync_from_burn_log(log)?;
        } else if event_signature == IUniswapV3Pool::Mint::SIGNATURE_HASH {
            self.sync_from_mint_log(log)?;
        } else if event_signature == IUniswapV3Pool::Swap::SIGNATURE_HASH {
            self.sync_from_swap_log(log)?;
        } else {
            Err(EventLogError::InvalidEventSignature)?
        }

        Ok(())
    }

    fn tokens(&self) -> Vec<Address> {
        vec![self.token_a, self.token_b]
    }

    fn calculate_price(&self, base_token: Address) -> Result<f64, ArithmeticError> {
        let tick = uniswap_v3_math::tick_math::get_tick_at_sqrt_ratio(self.sqrt_price)?;
        let shift = self.token_a_decimals as i8 - self.token_b_decimals as i8;

        let price = match shift.cmp(&0) {
            Ordering::Less => 1.0001_f64.powi(tick) / 10_f64.powi(-shift as i32),
            Ordering::Greater => 1.0001_f64.powi(tick) * 10_f64.powi(shift as i32),
            Ordering::Equal => 1.0001_f64.powi(tick),
        };

        if base_token == self.token_a {
            Ok(price)
        } else {
            Ok(1.0 / price)
        }
    }
    // NOTE: This function will not populate the tick_bitmap and ticks, if you want to populate those, you must call populate_tick_data on an initialized pool
    async fn populate_data<T, N, P>(
        &mut self,
        block_number: Option<u64>,
        provider: Arc<P>,
    ) -> Result<(), AMMError>
    where
        T: Transport + Clone,
        N: Network,
        P: Provider<T, N>,
    {
        batch_request::get_v3_pool_data_batch_request(self, block_number, provider.clone()).await?;
        Ok(())
    }

<<<<<<< HEAD
    fn simulate_swap(&self, token_in: H160, amount_in: U256) -> Result<U256, SwapSimulationError> {
        self.simulate_swap_with_limit(token_in, amount_in, None)
    }

    fn simulate_swap_mut(
        &mut self,
        token_in: H160,
        amount_in: U256,
    ) -> Result<U256, SwapSimulationError> {
        self.simulate_swap_with_limit_mut(token_in, amount_in, None)
    }

    fn get_token_out(&self, token_in: H160) -> H160 {
        if self.token_a == token_in {
            self.token_b
        } else {
            self.token_a
        }
    }
}

impl UniswapV3Pool {
    #[allow(clippy::too_many_arguments)]
    pub fn new(
        address: H160,
        token_a: H160,
        token_a_decimals: u8,
        token_b: H160,
        token_b_decimals: u8,
        fee: u32,
        liquidity: u128,
        sqrt_price: U256,
        tick: i32,
        tick_spacing: i32,
        tick_bitmap: HashMap<i16, U256>,
        ticks: HashMap<i32, Info>,
    ) -> UniswapV3Pool {
        UniswapV3Pool {
            address,
            token_a,
            token_a_decimals,
            token_b,
            token_b_decimals,
            fee,
            liquidity,
            sqrt_price,
            tick,
            tick_spacing,
            tick_bitmap,
            ticks,
            positions: HashMap::new(),
        }
    }

    // Creates a new instance of the pool from the pair address
    pub async fn new_from_address<M: 'static + Middleware>(
        pair_address: H160,
        creation_block: u64,
        middleware: Arc<M>,
    ) -> Result<Self, AMMError<M>> {
        let mut pool = UniswapV3Pool {
            address: pair_address,
            token_a: H160::zero(),
            token_a_decimals: 0,
            token_b: H160::zero(),
            token_b_decimals: 0,
            liquidity: 0,
            sqrt_price: U256::zero(),
            tick: 0,
            tick_spacing: 0,
            fee: 0,
            tick_bitmap: HashMap::new(),
            ticks: HashMap::new(),
            positions: HashMap::new(),
        };

        //We need to get tick spacing before populating tick data because tick spacing can not be uninitialized when syncing burn and mint logs
        pool.tick_spacing = pool.get_tick_spacing(middleware.clone()).await?;

        let synced_block = pool
            .populate_tick_data(creation_block, middleware.clone())
            .await?;

        //TODO: break this into two threads so it can happen concurrently
        pool.populate_data(Some(synced_block), middleware).await?;

        if !pool.data_is_populated() {
            return Err(AMMError::PoolDataError);
        }

        Ok(pool)
    }

    pub async fn new_from_log<M: 'static + Middleware>(
        log: Log,
        middleware: Arc<M>,
    ) -> Result<Self, AMMError<M>> {
        let event_signature = log.topics[0];

        if event_signature == POOL_CREATED_EVENT_SIGNATURE {
            if let Some(block_number) = log.block_number {
                let pool_created_event = PoolCreatedFilter::decode_log(&RawLog::from(log))?;

                UniswapV3Pool::new_from_address(
                    pool_created_event.pool,
                    block_number.as_u64(),
                    middleware,
                )
                .await
            } else {
                Err(EventLogError::LogBlockNumberNotFound)?
            }
        } else {
            Err(EventLogError::InvalidEventSignature)?
        }
    }

    pub fn new_empty_pool_from_log(log: Log) -> Result<Self, EventLogError> {
        let event_signature = log.topics[0];

        if event_signature == POOL_CREATED_EVENT_SIGNATURE {
            let pool_created_event = PoolCreatedFilter::decode_log(&RawLog::from(log))?;

            Ok(UniswapV3Pool {
                address: pool_created_event.pool,
                token_a: pool_created_event.token_0,
                token_b: pool_created_event.token_1,
                token_a_decimals: 0,
                token_b_decimals: 0,
                fee: pool_created_event.fee,
                liquidity: 0,
                sqrt_price: U256::zero(),
                tick_spacing: 0,
                tick: 0,
                tick_bitmap: HashMap::new(),
                ticks: HashMap::new(),
                positions: HashMap::new(),
            })
        } else {
            Err(EventLogError::InvalidEventSignature)
        }
    }

    pub async fn populate_tick_data<M: 'static + Middleware>(
        &mut self,
        mut from_block: u64,
        middleware: Arc<M>,
    ) -> Result<u64, AMMError<M>> {
        let current_block = middleware
            .get_block_number()
            .await
            .map_err(AMMError::MiddlewareError)?
            .as_u64();
        let mut ordered_logs: BTreeMap<U64, Vec<Log>> = BTreeMap::new();

        let pool_address: H160 = self.address;

        let mut handles = vec![];
        let mut tasks = 0;

        while from_block < current_block {
            let middleware = middleware.clone();

            let mut target_block = from_block + POPULATE_TICK_DATA_STEP - 1;
            if target_block > current_block {
                target_block = current_block;
            }

            handles.push(tokio::spawn(async move {
                let logs = middleware
                    .get_logs(
                        &Filter::new()
                            .topic0(vec![BURN_EVENT_SIGNATURE, MINT_EVENT_SIGNATURE])
                            .address(pool_address)
                            .from_block(BlockNumber::Number(U64([from_block])))
                            .to_block(BlockNumber::Number(U64([target_block]))),
                    )
                    .await
                    .map_err(AMMError::MiddlewareError)?;

                Ok::<Vec<Log>, AMMError<M>>(logs)
            }));

            from_block += POPULATE_TICK_DATA_STEP;
            tasks += 1;
            //Here we are limiting the number of green threads that can be spun up to not have the node time out
            if tasks == TASK_LIMIT {
                self.process_logs_from_handles(handles, &mut ordered_logs)
                    .await?;
                handles = vec![];
                tasks = 0;
            }
        }

        self.process_logs_from_handles(handles, &mut ordered_logs)
            .await?;

        for (_, log_group) in ordered_logs {
            for log in log_group {
                self.sync_from_log(log)?;
            }
        }

        Ok(current_block)
    }

    async fn process_logs_from_handles<M: Middleware>(
        &self,
        handles: Vec<JoinHandle<Result<Vec<Log>, AMMError<M>>>>,
        ordered_logs: &mut BTreeMap<U64, Vec<Log>>,
    ) -> Result<(), AMMError<M>> {
        // group the logs from each thread by block number and then sync the logs in chronological order
        for handle in handles {
            let logs = handle.await??;

            for log in logs {
                if let Some(log_block_number) = log.block_number {
                    if let Some(log_group) = ordered_logs.get_mut(&log_block_number) {
                        log_group.push(log);
                    } else {
                        ordered_logs.insert(log_block_number, vec![log]);
                    }
                } else {
                    return Err(EventLogError::LogBlockNumberNotFound)?;
                }
            }
        }
        Ok(())
    }

    pub fn simulate_swap_with_limit(
        &self,
        token_in: H160,
        amount_in: U256,
        sqrt_price_limit: Option<U256>,
    ) -> Result<U256, SwapSimulationError> {
        tracing::info!(?token_in, ?amount_in, "simulating swap");

=======
    fn simulate_swap(
        &self,
        token_in: Address,
        amount_in: U256,
    ) -> Result<U256, SwapSimulationError> {
>>>>>>> 9686409c
        if amount_in.is_zero() {
            return Ok(U256::ZERO);
        }

        let zero_for_one = token_in == self.token_a;

<<<<<<< HEAD
        //Set sqrt_price_limit_x_96 to the max or min sqrt price in the pool depending on zero_for_one
        let sqrt_price_limit_x_96 = if let Some(limit) = sqrt_price_limit {
            limit
        } else {
            if zero_for_one {
                MIN_SQRT_RATIO + 1
            } else {
                MAX_SQRT_RATIO - 1
            }
=======
        // Set sqrt_price_limit_x_96 to the max or min sqrt price in the pool depending on zero_for_one
        let sqrt_price_limit_x_96 = if zero_for_one {
            MIN_SQRT_RATIO + U256_1
        } else {
            MAX_SQRT_RATIO - U256_1
>>>>>>> 9686409c
        };

        // Initialize a mutable state state struct to hold the dynamic simulated state of the pool
        let mut current_state = CurrentState {
            sqrt_price_x_96: self.sqrt_price, //Active price on the pool
            amount_calculated: I256::ZERO,    //Amount of token_out that has been calculated
            amount_specified_remaining: I256::from_raw(amount_in), //Amount of token_in that has not been swapped
            tick: self.tick,                                       //Current i24 tick of the pool
            liquidity: self.liquidity, //Current available liquidity in the tick range
        };

        while current_state.amount_specified_remaining != I256::ZERO
            && current_state.sqrt_price_x_96 != sqrt_price_limit_x_96
        {
            // Initialize a new step struct to hold the dynamic state of the pool at each step
            let mut step = StepComputations {
                // Set the sqrt_price_start_x_96 to the current sqrt_price_x_96
                sqrt_price_start_x_96: current_state.sqrt_price_x_96,
                ..Default::default()
            };

            // Get the next tick from the current tick
            (step.tick_next, step.initialized) =
                uniswap_v3_math::tick_bitmap::next_initialized_tick_within_one_word(
                    &self.tick_bitmap,
                    current_state.tick,
                    self.tick_spacing,
                    zero_for_one,
                )?;

            // ensure that we do not overshoot the min/max tick, as the tick bitmap is not aware of these bounds
            // Note: this could be removed as we are clamping in the batch contract
            step.tick_next = step.tick_next.clamp(MIN_TICK, MAX_TICK);

            // Get the next sqrt price from the input amount
            step.sqrt_price_next_x96 =
                uniswap_v3_math::tick_math::get_sqrt_ratio_at_tick(step.tick_next)?;

            // Target spot price
            let swap_target_sqrt_ratio = if zero_for_one {
                if step.sqrt_price_next_x96 < sqrt_price_limit_x_96 {
                    sqrt_price_limit_x_96
                } else {
                    step.sqrt_price_next_x96
                }
            } else if step.sqrt_price_next_x96 > sqrt_price_limit_x_96 {
                sqrt_price_limit_x_96
            } else {
                step.sqrt_price_next_x96
            };

            // Compute swap step and update the current state
            (
                current_state.sqrt_price_x_96,
                step.amount_in,
                step.amount_out,
                step.fee_amount,
            ) = uniswap_v3_math::swap_math::compute_swap_step(
                current_state.sqrt_price_x_96,
                swap_target_sqrt_ratio,
                current_state.liquidity,
                current_state.amount_specified_remaining,
                self.fee,
            )?;

            // Decrement the amount remaining to be swapped and amount received from the step
            current_state.amount_specified_remaining = current_state
                .amount_specified_remaining
                .overflowing_sub(I256::from_raw(
                    step.amount_in.overflowing_add(step.fee_amount).0,
                ))
                .0;

            current_state.amount_calculated -= I256::from_raw(step.amount_out);

            // If the price moved all the way to the next price, recompute the liquidity change for the next iteration
            if current_state.sqrt_price_x_96 == step.sqrt_price_next_x96 {
                if step.initialized {
                    let mut liquidity_net = if let Some(info) = self.ticks.get(&step.tick_next) {
                        info.liquidity_net
                    } else {
                        0
                    };

                    // we are on a tick boundary, and the next tick is initialized, so we must charge a protocol fee
                    if zero_for_one {
                        liquidity_net = -liquidity_net;
                    }

                    current_state.liquidity = if liquidity_net < 0 {
                        if current_state.liquidity < (-liquidity_net as u128) {
                            return Err(SwapSimulationError::LiquidityUnderflow);
                        } else {
                            current_state.liquidity - (-liquidity_net as u128)
                        }
                    } else {
                        current_state.liquidity + (liquidity_net as u128)
                    };
                }
                // Increment the current tick
                current_state.tick = if zero_for_one {
                    step.tick_next.wrapping_sub(1)
                } else {
                    step.tick_next
                }
                // If the current_state sqrt price is not equal to the step sqrt price, then we are not on the same tick.
                // Update the current_state.tick to the tick at the current_state.sqrt_price_x_96
            } else if current_state.sqrt_price_x_96 != step.sqrt_price_start_x_96 {
                current_state.tick = uniswap_v3_math::tick_math::get_tick_at_sqrt_ratio(
                    current_state.sqrt_price_x_96,
                )?;
            }
        }

        let amount_out = (-current_state.amount_calculated).into_raw();

        tracing::trace!(?amount_out);

        Ok(amount_out)
    }

    pub fn simulate_swap_with_limit_mut(
        &mut self,
        token_in: Address,
        amount_in: U256,
        sqrt_price_limit: Option<U256>,
    ) -> Result<U256, SwapSimulationError> {
        if amount_in.is_zero() {
            return Ok(U256::ZERO);
        }

        let zero_for_one = token_in == self.token_a;

<<<<<<< HEAD
        //Set sqrt_price_limit_x_96 to the max or min sqrt price in the pool depending on zero_for_one
        let sqrt_price_limit_x_96 = if let Some(limit) = sqrt_price_limit {
            limit
        } else {
            if zero_for_one {
                MIN_SQRT_RATIO + 1
            } else {
                MAX_SQRT_RATIO - 1
            }
=======
        // Set sqrt_price_limit_x_96 to the max or min sqrt price in the pool depending on zero_for_one
        let sqrt_price_limit_x_96 = if zero_for_one {
            MIN_SQRT_RATIO + U256_1
        } else {
            MAX_SQRT_RATIO - U256_1
>>>>>>> 9686409c
        };

        // Initialize a mutable state state struct to hold the dynamic simulated state of the pool
        let mut current_state = CurrentState {
            // Active price on the pool
            sqrt_price_x_96: self.sqrt_price,
            // Amount of token_out that has been calculated
            amount_calculated: I256::ZERO,
            // Amount of token_in that has not been swapped
            amount_specified_remaining: I256::from_raw(amount_in),
            // Current i24 tick of the pool
            tick: self.tick,
            // Current available liquidity in the tick range
            liquidity: self.liquidity,
        };

        while current_state.amount_specified_remaining != I256::ZERO
            && current_state.sqrt_price_x_96 != sqrt_price_limit_x_96
        {
            // Initialize a new step struct to hold the dynamic state of the pool at each step
            let mut step = StepComputations {
                // Set the sqrt_price_start_x_96 to the current sqrt_price_x_96
                sqrt_price_start_x_96: current_state.sqrt_price_x_96,
                ..Default::default()
            };

            // Get the next tick from the current tick
            (step.tick_next, step.initialized) =
                uniswap_v3_math::tick_bitmap::next_initialized_tick_within_one_word(
                    &self.tick_bitmap,
                    current_state.tick,
                    self.tick_spacing,
                    zero_for_one,
                )?;

            // ensure that we do not overshoot the min/max tick, as the tick bitmap is not aware of these bounds
            // Note: this could be removed as we are clamping in the batch contract
            step.tick_next = step.tick_next.clamp(MIN_TICK, MAX_TICK);

            // Get the next sqrt price from the input amount
            step.sqrt_price_next_x96 =
                uniswap_v3_math::tick_math::get_sqrt_ratio_at_tick(step.tick_next)?;

            // Target spot price
            let swap_target_sqrt_ratio = if zero_for_one {
                if step.sqrt_price_next_x96 < sqrt_price_limit_x_96 {
                    sqrt_price_limit_x_96
                } else {
                    step.sqrt_price_next_x96
                }
            } else if step.sqrt_price_next_x96 > sqrt_price_limit_x_96 {
                sqrt_price_limit_x_96
            } else {
                step.sqrt_price_next_x96
            };

            // Compute swap step and update the current state
            (
                current_state.sqrt_price_x_96,
                step.amount_in,
                step.amount_out,
                step.fee_amount,
            ) = uniswap_v3_math::swap_math::compute_swap_step(
                current_state.sqrt_price_x_96,
                swap_target_sqrt_ratio,
                current_state.liquidity,
                current_state.amount_specified_remaining,
                self.fee,
            )?;

            // Decrement the amount remaining to be swapped and amount received from the step
            current_state.amount_specified_remaining = current_state
                .amount_specified_remaining
                .overflowing_sub(I256::from_raw(
                    step.amount_in.overflowing_add(step.fee_amount).0,
                ))
                .0;

            current_state.amount_calculated -= I256::from_raw(step.amount_out);
            for (_, position) in &mut self.positions {
                if self.liquidity > 0
                    && current_state.tick >= position.tick_lower
                    && current_state.tick < position.tick_upper
                {
                    if zero_for_one {
                        position.fee0 += U256::try_from(
                            (U512::from(step.fee_amount) << 128) / (U512::from(self.liquidity)),
                        )
                        .expect("Failed to cast U512 to U256")
                            * U256::from(position.liquidity);
                    } else {
                        position.fee1 += U256::try_from(
                            (U512::from(step.fee_amount) << 128) / (U512::from(self.liquidity)),
                        )
                        .expect("Failed to cast U512 to U256")
                            * U256::from(position.liquidity);
                    }
                }
            }

            // If the price moved all the way to the next price, recompute the liquidity change for the next iteration
            if current_state.sqrt_price_x_96 == step.sqrt_price_next_x96 {
                if step.initialized {
                    let mut liquidity_net = if let Some(info) = self.ticks.get(&step.tick_next) {
                        info.liquidity_net
                    } else {
                        0
                    };

                    // we are on a tick boundary, and the next tick is initialized, so we must charge a protocol fee
                    if zero_for_one {
                        liquidity_net = -liquidity_net;
                    }

                    current_state.liquidity = if liquidity_net < 0 {
                        if current_state.liquidity < (-liquidity_net as u128) {
                            return Err(SwapSimulationError::LiquidityUnderflow);
                        } else {
                            current_state.liquidity - (-liquidity_net as u128)
                        }
                    } else {
                        current_state.liquidity + (liquidity_net as u128)
                    };
                }
                // Increment the current tick
                current_state.tick = if zero_for_one {
                    step.tick_next.wrapping_sub(1)
                } else {
                    step.tick_next
                }
                // If the current_state sqrt price is not equal to the step sqrt price, then we are not on the same tick.
                // Update the current_state.tick to the tick at the current_state.sqrt_price_x_96
            } else if current_state.sqrt_price_x_96 != step.sqrt_price_start_x_96 {
                current_state.tick = uniswap_v3_math::tick_math::get_tick_at_sqrt_ratio(
                    current_state.sqrt_price_x_96,
                )?;
            }
        }

        // Update the pool state
        self.liquidity = current_state.liquidity;
        self.sqrt_price = current_state.sqrt_price_x_96;
        self.tick = current_state.tick;

        let amount_out = (-current_state.amount_calculated).into_raw();

        tracing::trace!(?amount_out);

        Ok(amount_out)
    }

<<<<<<< HEAD
=======
    fn get_token_out(&self, token_in: Address) -> Address {
        if self.token_a == token_in {
            self.token_b
        } else {
            self.token_a
        }
    }
}

impl UniswapV3Pool {
    #[allow(clippy::too_many_arguments)]
    pub fn new(
        address: Address,
        token_a: Address,
        token_a_decimals: u8,
        token_b: Address,
        token_b_decimals: u8,
        fee: u32,
        liquidity: u128,
        sqrt_price: U256,
        tick: i32,
        tick_spacing: i32,
        tick_bitmap: HashMap<i16, U256>,
        ticks: HashMap<i32, Info>,
    ) -> UniswapV3Pool {
        UniswapV3Pool {
            address,
            token_a,
            token_a_decimals,
            token_b,
            token_b_decimals,
            fee,
            liquidity,
            sqrt_price,
            tick,
            tick_spacing,
            tick_bitmap,
            ticks,
        }
    }

    /// Creates a new instance of the pool from the pair address.
    ///
    /// This function will populate all pool data.
    pub async fn new_from_address<T, N, P>(
        pair_address: Address,
        creation_block: u64,
        provider: Arc<P>,
    ) -> Result<Self, AMMError>
    where
        T: Transport + Clone,
        N: Network,
        P: Provider<T, N>,
    {
        let mut pool = UniswapV3Pool {
            address: pair_address,
            token_a: Address::ZERO,
            token_a_decimals: 0,
            token_b: Address::ZERO,
            token_b_decimals: 0,
            liquidity: 0,
            sqrt_price: U256::ZERO,
            tick: 0,
            tick_spacing: 0,
            fee: 0,
            tick_bitmap: HashMap::new(),
            ticks: HashMap::new(),
        };

        // We need to get tick spacing before populating tick data because tick spacing can not be uninitialized when syncing burn and mint logs
        pool.tick_spacing = pool.get_tick_spacing(provider.clone()).await?;

        let synced_block = pool
            .populate_tick_data(creation_block, provider.clone())
            .await?;

        // TODO: break this into two threads so it can happen concurrently
        pool.populate_data(Some(synced_block), provider).await?;

        if !pool.data_is_populated() {
            return Err(AMMError::PoolDataError);
        }

        Ok(pool)
    }

    /// Creates a new instance of the pool from a log.
    ///
    /// This function will populate all pool data.
    pub async fn new_from_log<T, N, P>(log: Log, provider: Arc<P>) -> Result<Self, AMMError>
    where
        T: Transport + Clone,
        N: Network,
        P: Provider<T, N>,
    {
        let event_signature = log.topics()[0];

        if event_signature == IUniswapV3Factory::PoolCreated::SIGNATURE_HASH {
            if let Some(block_number) = log.block_number {
                let pool_created_event =
                    IUniswapV3Factory::PoolCreated::decode_log(&log.inner, true)?;

                UniswapV3Pool::new_from_address(pool_created_event.pool, block_number, provider)
                    .await
            } else {
                Err(EventLogError::LogBlockNumberNotFound)?
            }
        } else {
            Err(EventLogError::InvalidEventSignature)?
        }
    }
    /// Creates a new instance of the pool from a log.
    ///
    /// This function will not populate all pool data.
    pub fn new_empty_pool_from_log(log: Log) -> Result<Self, EventLogError> {
        let event_signature = log.topics()[0];

        if event_signature == IUniswapV3Factory::PoolCreated::SIGNATURE_HASH {
            let pool_created_event =
                IUniswapV3Factory::PoolCreated::decode_log(log.as_ref(), true)?;

            Ok(UniswapV3Pool {
                address: pool_created_event.pool,
                token_a: pool_created_event.token0,
                token_b: pool_created_event.token1,
                token_a_decimals: 0,
                token_b_decimals: 0,
                fee: pool_created_event.fee,
                liquidity: 0,
                sqrt_price: U256::ZERO,
                tick_spacing: 0,
                tick: 0,
                tick_bitmap: HashMap::new(),
                ticks: HashMap::new(),
            })
        } else {
            Err(EventLogError::InvalidEventSignature)
        }
    }

    /// Populates the `tick_bitmap` and `ticks` fields of the pool to the current block.
    ///
    /// Returns the last synced block number.
    pub async fn populate_tick_data<T, N, P>(
        &mut self,
        mut from_block: u64,
        provider: Arc<P>,
    ) -> Result<u64, AMMError>
    where
        T: Transport + Clone,
        N: Network,
        P: Provider<T, N>,
    {
        let current_block = provider
            .get_block_number()
            .await
            .map_err(AMMError::TransportError)?;

        let mut futures = FuturesOrdered::new();

        let mut ordered_logs: BTreeMap<u64, Vec<Log>> = BTreeMap::new();

        let pool_address: Address = self.address;

        while from_block <= current_block {
            let middleware = provider.clone();

            let mut target_block = from_block + POPULATE_TICK_DATA_STEP - 1;
            if target_block > current_block {
                target_block = current_block;
            }

            futures.push_back(async move {
                middleware
                    .get_logs(
                        &Filter::new()
                            .event_signature(vec![
                                IUniswapV3Pool::Burn::SIGNATURE_HASH,
                                IUniswapV3Pool::Mint::SIGNATURE_HASH,
                            ])
                            .address(pool_address)
                            .from_block(from_block)
                            .to_block(target_block),
                    )
                    .await
            });

            from_block += POPULATE_TICK_DATA_STEP;
        }

        // TODO: this could be more dry since we use this in another place
        while let Some(result) = futures.next().await {
            let logs = result.map_err(AMMError::TransportError)?;

            for log in logs {
                if let Some(log_block_number) = log.block_number {
                    if let Some(log_group) = ordered_logs.get_mut(&log_block_number) {
                        log_group.push(log);
                    } else {
                        ordered_logs.insert(log_block_number, vec![log]);
                    }
                } else {
                    return Err(EventLogError::LogBlockNumberNotFound)?;
                }
            }
        }

        for (_, log_group) in ordered_logs {
            for log in log_group {
                self.sync_from_log(log)?;
            }
        }

        Ok(current_block)
    }

    /// Returns the swap fee of the pool.
>>>>>>> 9686409c
    pub fn fee(&self) -> u32 {
        self.fee
    }

    /// Returns whether the pool data is populated.
    pub fn data_is_populated(&self) -> bool {
        !(self.token_a.is_zero() || self.token_b.is_zero())
    }

    /// Returns the word position of a tick in the `tick_bitmap`.
    pub async fn get_tick_word<T, N, P>(
        &self,
        tick: i32,
        provider: Arc<P>,
    ) -> Result<U256, AMMError>
    where
        T: Transport + Clone,
        N: Network,
        P: Provider<T, N>,
    {
        let v3_pool = IUniswapV3Pool::new(self.address, provider);
        let (word_position, _) = uniswap_v3_math::tick_bitmap::position(tick);
        let IUniswapV3Pool::tickBitmapReturn { _0: bm } =
            v3_pool.tickBitmap(word_position).call().await?;
        Ok(bm)
    }

    /// Returns the next word in the `tick_bitmap` after a given word position.
    pub async fn get_next_word<T, N, P>(
        &self,
        word_position: i16,
        provider: Arc<P>,
    ) -> Result<U256, AMMError>
    where
        T: Transport + Clone,
        N: Network,
        P: Provider<T, N>,
    {
        let v3_pool = IUniswapV3Pool::new(self.address, provider);
        let IUniswapV3Pool::tickBitmapReturn { _0: bm } =
            v3_pool.tickBitmap(word_position).call().await?;
        Ok(bm)
    }

    /// Returns the tick spacing of the pool.
    pub async fn get_tick_spacing<T, N, P>(&self, provider: Arc<P>) -> Result<i32, AMMError>
    where
        T: Transport + Clone,
        N: Network,
        P: Provider<T, N>,
    {
        let v3_pool = IUniswapV3Pool::new(self.address, provider);
        let IUniswapV3Pool::tickSpacingReturn { _0: ts } = v3_pool.tickSpacing().call().await?;
        Ok(ts)
    }

    /// Fetches the current tick of the pool via static call.
    pub async fn get_tick<T, N, P>(&self, provider: Arc<P>) -> Result<i32, AMMError>
    where
        T: Transport + Clone,
        N: Network,
        P: Provider<T, N>,
    {
        Ok(self.get_slot_0(provider).await?.1)
    }

    /// Fetches the tick info of a given tick via static call.
    pub async fn get_tick_info<T, N, P>(
        &self,
        tick: i32,
        provider: Arc<P>,
    ) -> Result<(u128, i128, U256, U256, i64, U256, u32, bool), AMMError>
    where
        T: Transport + Clone,
        N: Network,
        P: Provider<T, N>,
    {
        let v3_pool = IUniswapV3Pool::new(self.address, provider.clone());

        let tick_info = v3_pool.ticks(tick).call().await?;

        Ok((
            tick_info._0,
            tick_info._1,
            tick_info._2,
            tick_info._3,
            tick_info._4,
            tick_info._5,
            tick_info._6,
            tick_info._7,
        ))
    }

    /// Fetches `liquidity_net` at a given tick via static call.
    pub async fn get_liquidity_net<T, N, P>(
        &self,
        tick: i32,
        provider: Arc<P>,
    ) -> Result<i128, AMMError>
    where
        T: Transport + Clone,
        N: Network,
        P: Provider<T, N>,
    {
        let tick_info = self.get_tick_info(tick, provider).await?;
        Ok(tick_info.1)
    }

    /// Fetches whether a specified tick is initialized via static call.
    pub async fn get_initialized<T, N, P>(
        &self,
        tick: i32,
        provider: Arc<P>,
    ) -> Result<bool, AMMError>
    where
        T: Transport + Clone,
        N: Network,
        P: Provider<T, N>,
    {
        let tick_info = self.get_tick_info(tick, provider).await?;
        Ok(tick_info.7)
    }

    /// Fetches the current slot 0 of the pool via static call.
    pub async fn get_slot_0<T, N, P>(
        &self,
        provider: Arc<P>,
    ) -> Result<(U256, i32, u16, u16, u16, u8, bool), AMMError>
    where
        T: Transport + Clone,
        N: Network,
        P: Provider<T, N>,
    {
        let v3_pool = IUniswapV3Pool::new(self.address, provider);
        Ok(v3_pool.slot0().call().await?.into())
    }

    /// Fetches the current liquidity of the pool via static call.
    pub async fn get_liquidity<T, N, P>(&self, provider: Arc<P>) -> Result<u128, AMMError>
    where
        T: Transport + Clone,
        N: Network,
        P: Provider<T, N>,
    {
        let v3_pool = IUniswapV3Pool::new(self.address, provider);
        let IUniswapV3Pool::liquidityReturn { _0: liquidity } = v3_pool.liquidity().call().await?;
        Ok(liquidity)
    }

    /// Fetches the current sqrt price of the pool via static call.
    pub async fn get_sqrt_price<T, N, P>(&self, provider: Arc<P>) -> Result<U256, AMMError>
    where
        T: Transport + Clone,
        N: Network,
        P: Provider<T, N>,
    {
        Ok(self.get_slot_0(provider).await?.0)
    }

<<<<<<< HEAD
    pub fn sync_from_initialize_log(&mut self, log: Log) -> Result<(), AbiError> {
        let initialize_event = InitializeFilter::decode_log(&RawLog::from(log))?;

        self.sqrt_price = initialize_event.sqrt_price_x96;
        self.tick = initialize_event.tick;

        Ok(())
    }

    pub fn sync_from_burn_log(&mut self, log: Log) -> Result<(), AbiError> {
        let burn_event = BurnFilter::decode_log(&RawLog::from(log))?;

        let (amount0, amount1) = self.modify_position(
            burn_event.tick_lower,
            burn_event.tick_upper,
            -(burn_event.amount as i128),
        );
        if U256::try_from(-amount0).expect("Failed to convernt U256 to I256") != burn_event.amount_0
        {
            log::warn!(
                "Burn log sync: Incorrect amount0, \nexpected: {}, \nactual: {}",
                amount0,
                burn_event.amount_0
            );
        }
        if U256::try_from(-amount1).expect("Failed to convernt U256 to I256") != burn_event.amount_1
        {
            log::warn!(
                "Burn log sync: Incorrect amount1, \nexpected: {}, \nactual: {}",
                amount1,
                burn_event.amount_1
            );
        }
=======
    /// Updates the pool state from a burn event log.
    pub fn sync_from_burn_log(&mut self, log: Log) -> Result<(), alloy::dyn_abi::Error> {
        let burn_event = IUniswapV3Pool::Burn::decode_log(log.as_ref(), true)?;

        self.modify_position(
            burn_event.tickLower,
            burn_event.tickUpper,
            -(burn_event.amount as i128),
        );

        tracing::debug!(?burn_event, address = ?self.address, sqrt_price = ?self.sqrt_price, liquidity = ?self.liquidity, tick = ?self.tick, "UniswapV3 burn event");

>>>>>>> 9686409c
        Ok(())
    }

    /// Updates the pool state from a mint event log.
    pub fn sync_from_mint_log(&mut self, log: Log) -> Result<(), alloy::dyn_abi::Error> {
        let mint_event = IUniswapV3Pool::Mint::decode_log(log.as_ref(), true)?;

<<<<<<< HEAD
        let (amount0, amount1) = self.modify_position(
            mint_event.tick_lower,
            mint_event.tick_upper,
            mint_event.amount as i128,
        );

        if U256::try_from(amount0).expect("Failed to convernt U256 to I256") != mint_event.amount_0
        {
            log::warn!(
                "Burn log sync: Incorrect amount0, \nexpected: {}, \nactual: {}",
                amount0,
                mint_event.amount_0
            );
        }
        if U256::try_from(amount1).expect("Failed to convernt U256 to I256") != mint_event.amount_1
        {
            log::warn!(
                "Mint log sync: Incorrect amount1, \nexpected: {}, \nactual: {}",
                amount1,
                mint_event.amount_1
            );
        }
        Ok(())
    }

    pub fn mint_helper(&self, amount0: U256, amount1: U256, tick: i32) -> u128 {
        let tick_lower = tick;
        let tick_upper = tick + 1;
        let liquidity;

        if self.tick < tick_lower {
            liquidity = Self::get_amount_0_delta_inverted(
                Self::get_sqrt_ratio_at_tick(tick_lower),
                Self::get_sqrt_ratio_at_tick(tick_upper),
                amount0 - 1,
            );
        }
        //if the tick is between the tick lower and tick upper, update the liquidity between the ticks
        else if self.tick < tick_upper {
            let liquidity_lower = Self::get_amount_0_delta_inverted(
                self.sqrt_price,
                Self::get_sqrt_ratio_at_tick(tick_upper),
                amount0 - 1,
            );

            let liquidity_upper = Self::get_amount_1_delta_inverted(
                Self::get_sqrt_ratio_at_tick(tick_lower),
                self.sqrt_price,
                amount1 - 1,
            );
            // take the minimum value
            liquidity = liquidity_lower.min(liquidity_upper);
        } else {
            liquidity = Self::get_amount_1_delta_inverted(
                Self::get_sqrt_ratio_at_tick(tick_lower),
                Self::get_sqrt_ratio_at_tick(tick_upper),
                amount1 - 1,
            );
        }

        // Temporary check for correctness
        let mut a0 = I256::zero();
        let mut a1 = I256::zero();
        let liquidity_delta = liquidity as i128;
        if liquidity_delta != 0 {
            if self.tick < tick_lower {
                a0 = Self::get_amount_0_delta(
                    Self::get_sqrt_ratio_at_tick(tick_lower),
                    Self::get_sqrt_ratio_at_tick(tick_upper),
                    liquidity_delta,
                )
            }
            //if the tick is between the tick lower and tick upper, update the liquidity between the ticks
            else if self.tick < tick_upper {
                a0 = Self::get_amount_0_delta(
                    self.sqrt_price,
                    Self::get_sqrt_ratio_at_tick(tick_upper),
                    liquidity_delta,
                );
                a1 = Self::get_amount_1_delta(
                    Self::get_sqrt_ratio_at_tick(tick_lower),
                    self.sqrt_price,
                    liquidity_delta,
                );
            } else {
                a1 = Self::get_amount_1_delta(
                    Self::get_sqrt_ratio_at_tick(tick_lower),
                    Self::get_sqrt_ratio_at_tick(tick_upper),
                    liquidity_delta,
                )
            }
        }
        assert!(a0.into_raw() <= amount0);
        assert!(a1.into_raw() <= amount1);

        liquidity
    }

    pub fn mint_mut(&mut self, amount: u128, tick: i32) -> (u64, (U256, U256)) {
        let position = Position {
            tick_lower: tick,
            tick_upper: tick + 1,
            liquidity: amount,
            fee0: U256::zero(),
            fee1: U256::zero(),
        };
        let mut hasher = DefaultHasher::new();
        (position.tick_lower, position.tick_upper, position.liquidity).hash(&mut hasher);
        let hash = hasher.finish();
        self.positions.insert(hash, position);
        let (amount0, amount1) = self.modify_position(tick, tick + 1, amount as i128);
        (hash, (amount0.into_raw(), amount1.into_raw()))
    }

    pub fn burn_and_collect_mut(&mut self, hash: u64) -> (U256, U256) {
        if let Some(position) = self.positions.remove(&hash) {
            let (amount0, amount1) = self.modify_position(
                position.tick_lower,
                position.tick_upper,
                -(position.liquidity as i128),
            );
            // Return the burned amount plus accumulated fees
            (
                (-amount0).into_raw() + position.fee0,
                (-amount1).into_raw() + position.fee1,
            )
        } else {
            (U256::zero(), U256::zero())
        }
    }

    fn get_sqrt_ratio_at_tick(tick: i32) -> U256 {
        let abs_tick = tick.abs();

        let mut ratio: U256 = if abs_tick & 0x1 != 0 {
            U256::from(0xfffcb933bd6fad37aa2d162d1a594001_u128)
        } else {
            U256::one() << 128
        };
        if abs_tick & 0x2 != 0 {
            ratio = (ratio * U256::from(0xfff97272373d413259a46990580e213a_u128)) >> 128
        };
        if abs_tick & 0x4 != 0 {
            ratio = (ratio * U256::from(0xfff2e50f5f656932ef12357cf3c7fdcc_u128)) >> 128
        };
        if abs_tick & 0x8 != 0 {
            ratio = (ratio * U256::from(0xffe5caca7e10e4e61c3624eaa0941cd0_u128)) >> 128
        };
        if abs_tick & 0x10 != 0 {
            ratio = (ratio * U256::from(0xffcb9843d60f6159c9db58835c926644_u128)) >> 128
        };
        if abs_tick & 0x20 != 0 {
            ratio = (ratio * U256::from(0xff973b41fa98c081472e6896dfb254c0_u128)) >> 128
        };
        if abs_tick & 0x40 != 0 {
            ratio = (ratio * U256::from(0xff2ea16466c96a3843ec78b326b52861_u128)) >> 128
        };
        if abs_tick & 0x80 != 0 {
            ratio = (ratio * U256::from(0xfe5dee046a99a2a811c461f1969c3053_u128)) >> 128
        };
        if abs_tick & 0x100 != 0 {
            ratio = (ratio * U256::from(0xfcbe86c7900a88aedcffc83b479aa3a4_u128)) >> 128
        };
        if abs_tick & 0x200 != 0 {
            ratio = (ratio * U256::from(0xf987a7253ac413176f2b074cf7815e54_u128)) >> 128
        };
        if abs_tick & 0x400 != 0 {
            ratio = (ratio * U256::from(0xf3392b0822b70005940c7a398e4b70f3_u128)) >> 128
        };
        if abs_tick & 0x800 != 0 {
            ratio = (ratio * U256::from(0xe7159475a2c29b7443b29c7fa6e889d9_u128)) >> 128
        };
        if abs_tick & 0x1000 != 0 {
            ratio = (ratio * U256::from(0xd097f3bdfd2022b8845ad8f792aa5825_u128)) >> 128
        };
        if abs_tick & 0x2000 != 0 {
            ratio = (ratio * U256::from(0xa9f746462d870fdf8a65dc1f90e061e5_u128)) >> 128
        };
        if abs_tick & 0x4000 != 0 {
            ratio = (ratio * U256::from(0x70d869a156d2a1b890bb3df62baf32f7_u128)) >> 128
        };
        if abs_tick & 0x8000 != 0 {
            ratio = (ratio * U256::from(0x31be135f97d08fd981231505542fcfa6_u128)) >> 128
        };
        if abs_tick & 0x10000 != 0 {
            ratio = (ratio * U256::from(0x9aa508b5b7a84e1c677de54f3e99bc9_u128)) >> 128
        };
        if abs_tick & 0x20000 != 0 {
            ratio = (ratio * U256::from(0x5d6af8dedb81196699c329225ee604_u128)) >> 128
        };
        if abs_tick & 0x40000 != 0 {
            ratio = (ratio * U256::from(0x2216e584f5fa1ea926041bedfe98_u128)) >> 128
        };
        if abs_tick & 0x80000 != 0 {
            ratio = (ratio * U256::from(0x48a170391f7dc42444e8fa2_u128)) >> 128
        };

        if tick > 0 {
            ratio = U256::max_value() / ratio
        };

        // this divides by 1<<32 rounding up to go from a Q128.128 to a Q128.96.
        // we then downcast because we know the result always fits within 160 bits due to our tick input constraint
        // we round up in the division so getTickAtSqrtRatio of the output price is always consistent
        return (ratio >> 32)
            + if ratio % U256::from(1_u64 << 32) == U256::zero() {
                U256::zero()
            } else {
                U256::one()
            };
    }

    fn get_amount_0_delta(mut a: U256, mut b: U256, liq: i128) -> I256 {
        let (liquidity, roundup) = if liq < 0 {
            (-liq as u128, false)
        } else {
            (liq as u128, true)
        };
        if a > b {
            (a, b) = (b, a);
        }
        let numerator1 = U512::from(liquidity) << 96;
        let numerator2 = U512::from(b - a);
        let amount0 = if roundup {
            let mut result = U256::try_from((numerator1 * numerator2) / U512::from(b))
                .expect("Failed to convert U512 to U256");
            if (numerator1 * numerator2) % U512::from(b) > U512::zero() {
                result += U256::one();
            }
            let result = result / a
                + if result % a > U256::zero() {
                    U256::one()
                } else {
                    U256::zero()
                };
            I256::try_from(result).expect("Failed to convert U256 to I256")
        } else {
            -I256::try_from(
                U256::try_from(((numerator1 * numerator2) / U512::from(b)) / U512::from(a))
                    .expect("Failed to convert U512 to U256"),
            )
            .expect("Failed to convert U256 to I256")
        };
        return amount0;
    }

    fn get_amount_0_delta_inverted(mut a: U256, mut b: U256, amount0: U256) -> u128 {
        if a > b {
            (a, b) = (b, a);
        }
        let amount0 = U512::from(amount0);
        let a = U512::from(a);
        let b = U512::from(b);
        let liq = ((amount0 * a * b) / (b - a)) >> 96;
        return liq.as_u128();
    }

    fn get_amount_1_delta(mut a: U256, mut b: U256, liq: i128) -> I256 {
        let (liquidity, roundup) = if liq < 0 {
            (-liq as u128, false)
        } else {
            (liq as u128, true)
        };
        if a > b {
            (a, b) = (b, a);
        }

        let amount1 = if roundup {
            let mut result = U256::try_from((U512::from(liquidity) * U512::from(b - a)) >> 96)
                .expect("Failed to convert U512 to U256");
            if (U512::from(liquidity) * U512::from(b - a))
                % U512::from(0x1000000000000000000000000_u128)
                > U512::zero()
            {
                result += U256::one();
            }
            I256::try_from(result).expect("Failed to convert U256 to I256")
        } else {
            -I256::try_from(
                U256::try_from((U512::from(liquidity) * U512::from(b - a)) >> 96)
                    .expect("Failed to convert U512 to U256"),
            )
            .expect("Failed to convert U256 to I256")
        };
        return amount1;
    }

    fn get_amount_1_delta_inverted(mut a: U256, mut b: U256, amount1: U256) -> u128 {
        if a > b {
            (a, b) = (b, a);
        }
        let denom = U512::from(b - a);

        return ((U512::from(amount1) << 96) / denom).as_u128();
    }

    pub fn modify_position(
        &mut self,
        tick_lower: i32,
        tick_upper: i32,
        liquidity_delta: i128,
    ) -> (I256, I256) {
=======
        self.modify_position(
            mint_event.tickLower,
            mint_event.tickUpper,
            mint_event.amount as i128,
        );

        tracing::debug!(?mint_event, address = ?self.address, sqrt_price = ?self.sqrt_price, liquidity = ?self.liquidity, tick = ?self.tick, "UniswapV3 mint event");

        Ok(())
    }

    /// Modifies a positions liquidity in the pool.
    pub fn modify_position(&mut self, tick_lower: i32, tick_upper: i32, liquidity_delta: i128) {
>>>>>>> 9686409c
        //We are only using this function when a mint or burn event is emitted,
        //therefore we do not need to checkTicks as that has happened before the event is emitted
        let mut amount0 = I256::zero();
        let mut amount1 = I256::zero();
        self.update_position(tick_lower, tick_upper, liquidity_delta);
        if liquidity_delta != 0 {
            if self.tick < tick_lower {
                amount0 = Self::get_amount_0_delta(
                    Self::get_sqrt_ratio_at_tick(tick_lower),
                    Self::get_sqrt_ratio_at_tick(tick_upper),
                    liquidity_delta,
                )
            }
            //if the tick is between the tick lower and tick upper, update the liquidity between the ticks
            else if self.tick < tick_upper {
                let liquidity_before = self.liquidity;

                amount0 = Self::get_amount_0_delta(
                    self.sqrt_price,
                    Self::get_sqrt_ratio_at_tick(tick_upper),
                    liquidity_delta,
                );
                amount1 = Self::get_amount_1_delta(
                    Self::get_sqrt_ratio_at_tick(tick_lower),
                    self.sqrt_price,
                    liquidity_delta,
                );

                self.liquidity = if liquidity_delta < 0 {
                    liquidity_before - ((-liquidity_delta) as u128)
                } else {
                    liquidity_before + (liquidity_delta as u128)
                }
            } else {
                amount1 = Self::get_amount_1_delta(
                    Self::get_sqrt_ratio_at_tick(tick_lower),
                    Self::get_sqrt_ratio_at_tick(tick_upper),
                    liquidity_delta,
                )
            }
        }
        return (amount0, amount1);
    }

    pub fn update_position(&mut self, tick_lower: i32, tick_upper: i32, liquidity_delta: i128) {
        let mut flipped_lower = false;
        let mut flipped_upper = false;

        if liquidity_delta != 0 {
            flipped_lower = self.update_tick(tick_lower, liquidity_delta, false);
            flipped_upper = self.update_tick(tick_upper, liquidity_delta, true);
            if flipped_lower {
                self.flip_tick(tick_lower, self.tick_spacing);
            }
            if flipped_upper {
                self.flip_tick(tick_upper, self.tick_spacing);
            }
        }

        if liquidity_delta < 0 {
            if flipped_lower {
                self.ticks.remove(&tick_lower);
            }

            if flipped_upper {
                self.ticks.remove(&tick_upper);
            }
        }
    }

    pub fn update_tick(&mut self, tick: i32, liquidity_delta: i128, upper: bool) -> bool {
        let info = match self.ticks.get_mut(&tick) {
            Some(info) => info,
            None => {
                self.ticks.insert(tick, Info::default());
                self.ticks
                    .get_mut(&tick)
                    .expect("Tick does not exist in ticks")
            }
        };

        let liquidity_gross_before = info.liquidity_gross;

        let liquidity_gross_after = if liquidity_delta < 0 {
            liquidity_gross_before - ((-liquidity_delta) as u128)
        } else {
            liquidity_gross_before + (liquidity_delta as u128)
        };

        // we do not need to check if liqudity_gross_after > maxLiquidity because we are only calling update tick on a burn or mint log.
        // this should already be validated when a log is
        let flipped = (liquidity_gross_after == 0) != (liquidity_gross_before == 0);

        if liquidity_gross_before == 0 {
            info.initialized = true;
        }

        info.liquidity_gross = liquidity_gross_after;

        info.liquidity_net = if upper {
            info.liquidity_net - liquidity_delta
        } else {
            info.liquidity_net + liquidity_delta
        };

        flipped
    }

    pub fn flip_tick(&mut self, tick: i32, tick_spacing: i32) {
        let (word_pos, bit_pos) = uniswap_v3_math::tick_bitmap::position(tick / tick_spacing);
        let mask = U256::from(1) << bit_pos;

        if let Some(word) = self.tick_bitmap.get_mut(&word_pos) {
            *word ^= mask;
        } else {
            self.tick_bitmap.insert(word_pos, mask);
        }
    }

    /// Updates the pool state from a swap event log.
    pub fn sync_from_swap_log(&mut self, log: Log) -> Result<(), alloy::sol_types::Error> {
        let swap_event = IUniswapV3Pool::Swap::decode_log(log.as_ref(), true)?;

        self.sqrt_price = swap_event.sqrtPriceX96;
        self.liquidity = swap_event.liquidity;
        self.tick = swap_event.tick;

        tracing::debug!(?swap_event, address = ?self.address, sqrt_price = ?self.sqrt_price, liquidity = ?self.liquidity, tick = ?self.tick, "UniswapV3 swap event");

        Ok(())
    }

    pub async fn get_token_decimals<T, N, P>(
        &mut self,
        provider: Arc<P>,
    ) -> Result<(u8, u8), AMMError>
    where
        T: Transport + Clone,
        N: Network,
        P: Provider<T, N>,
    {
        let IErc20::decimalsReturn {
            _0: token_a_decimals,
        } = IErc20::new(self.token_a, provider.clone())
            .decimals()
            .call()
            .await?;

        let IErc20::decimalsReturn {
            _0: token_b_decimals,
        } = IErc20::new(self.token_b, provider)
            .decimals()
            .call()
            .await?;

        Ok((token_a_decimals, token_b_decimals))
    }

    pub async fn get_fee<T, N, P>(&mut self, provider: Arc<P>) -> Result<u32, AMMError>
    where
        T: Transport + Clone,
        N: Network,
        P: Provider<T, N>,
    {
        let IUniswapV3Pool::feeReturn { _0: fee } = IUniswapV3Pool::new(self.address, provider)
            .fee()
            .call()
            .await?;

        Ok(fee)
    }

    pub async fn get_token_0<T, N, P>(&self, provider: Arc<P>) -> Result<Address, AMMError>
    where
        T: Transport + Clone,
        N: Network,
        P: Provider<T, N>,
    {
        let v3_pool = IUniswapV3Pool::new(self.address, provider);

        let IUniswapV3Pool::token0Return { _0: token_0 } = match v3_pool.token0().call().await {
            Ok(result) => result,
            Err(contract_error) => return Err(AMMError::ContractError(contract_error)),
        };

        Ok(token_0)
    }

    pub async fn get_token_1<T, N, P>(&self, provider: Arc<P>) -> Result<Address, AMMError>
    where
        T: Transport + Clone,
        N: Network,
        P: Provider<T, N>,
    {
        let v3_pool = IUniswapV3Pool::new(self.address, provider);

        let IUniswapV3Pool::token1Return { _0: token_1 } = match v3_pool.token1().call().await {
            Ok(result) => result,
            Err(contract_error) => return Err(AMMError::ContractError(contract_error)),
        };

        Ok(token_1)
    }
    /* Legend:
       sqrt(price) = sqrt(y/x)
       L = sqrt(x*y)
       ==> x = L^2/price
       ==> y = L^2*price
    */
    pub fn calculate_virtual_reserves(&self) -> Result<(u128, u128), ArithmeticError> {
        let tick = uniswap_v3_math::tick_math::get_tick_at_sqrt_ratio(self.sqrt_price)?;
        let price = 1.0001_f64.powi(tick);

        let sqrt_price = BigFloat::from_f64(price.sqrt());

        //Sqrt price is stored as a Q64.96 so we need to left shift the liquidity by 96 to be represented as Q64.96
        //We cant right shift sqrt_price because it could move the value to 0, making division by 0 to get reserve_x
        let liquidity = BigFloat::from_u128(self.liquidity);

        let (reserve_0, reserve_1) = if !sqrt_price.is_zero() {
            let reserve_x = liquidity.div(&sqrt_price);
            let reserve_y = liquidity.mul(&sqrt_price);

            (reserve_x, reserve_y)
        } else {
            (BigFloat::from(0), BigFloat::from(0))
        };

        Ok((
            reserve_0
                .to_u128()
                .ok_or(ArithmeticError::U128ConversionError)?,
            reserve_1
                .to_u128()
                .ok_or(ArithmeticError::U128ConversionError)?,
        ))
    }

    pub fn calculate_compressed(&self, tick: i32) -> i32 {
        if tick < 0 && tick % self.tick_spacing != 0 {
            (tick / self.tick_spacing) - 1
        } else {
            tick / self.tick_spacing
        }
    }

    pub fn calculate_word_pos_bit_pos(&self, compressed: i32) -> (i16, u8) {
        uniswap_v3_math::tick_bitmap::position(compressed)
    }

    /// Returns the call data for a swap.
    pub fn swap_calldata(
        &self,
        recipient: Address,
        zero_for_one: bool,
        amount_specified: I256,
        sqrt_price_limit_x_96: U256,
        calldata: Vec<u8>,
    ) -> Result<Bytes, alloy::dyn_abi::Error> {
        Ok(IUniswapV3Pool::swapCall {
            recipient,
            zeroForOne: zero_for_one,
            amountSpecified: amount_specified,
            sqrtPriceLimitX96: sqrt_price_limit_x_96,
            data: calldata.into(),
        }
        .abi_encode()
        .into())
    }
}

pub struct CurrentState {
    amount_specified_remaining: I256,
    amount_calculated: I256,
    sqrt_price_x_96: U256,
    tick: i32,
    liquidity: u128,
}

#[derive(Default)]
pub struct StepComputations {
    pub sqrt_price_start_x_96: U256,
    pub tick_next: i32,
    pub initialized: bool,
    pub sqrt_price_next_x96: U256,
    pub amount_in: U256,
    pub amount_out: U256,
    pub fee_amount: U256,
}

pub struct Tick {
    pub liquidity_gross: u128,
    pub liquidity_net: i128,
    pub fee_growth_outside_0_x_128: U256,
    pub fee_growth_outside_1_x_128: U256,
    pub tick_cumulative_outside: U256,
    pub seconds_per_liquidity_outside_x_128: U256,
    pub seconds_outside: u32,
    pub initialized: bool,
}

#[cfg(test)]
mod test {

    use super::*;

    use alloy::{
        primitives::{address, U256},
        providers::ProviderBuilder,
    };

    sol! {
        /// Interface of the Quoter
        #[derive(Debug, PartialEq, Eq)]
        #[sol(rpc)]
        contract IQuoter {
            function quoteExactInputSingle(address tokenIn, address tokenOut,uint24 fee, uint256 amountIn, uint160 sqrtPriceLimitX96) external returns (uint256 amountOut);
        }
    }

    async fn initialize_usdc_weth_pool<T, N, P>(
        provider: Arc<P>,
    ) -> eyre::Result<(UniswapV3Pool, u64)>
    where
        T: Transport + Clone,
        N: Network,
        P: Provider<T, N>,
    {
        let mut pool = UniswapV3Pool {
            address: address!("88e6A0c2dDD26FEEb64F039a2c41296FcB3f5640"),
            ..Default::default()
        };

        let creation_block = 12369620;
        pool.tick_spacing = pool.get_tick_spacing(provider.clone()).await?;
        let synced_block = pool
            .populate_tick_data(creation_block, provider.clone())
            .await?;
        pool.populate_data(Some(synced_block), provider).await?;

        Ok((pool, synced_block))
    }

    async fn initialize_weth_link_pool<T, N, P>(
        provider: Arc<P>,
    ) -> eyre::Result<(UniswapV3Pool, u64)>
    where
        T: Transport + Clone,
        N: Network,
        P: Provider<T, N>,
    {
        let mut pool = UniswapV3Pool {
            address: address!("a6Cc3C2531FdaA6Ae1A3CA84c2855806728693e8"),
            ..Default::default()
        };

        let creation_block = 12375680;
        pool.tick_spacing = pool.get_tick_spacing(provider.clone()).await?;
        let synced_block = pool
            .populate_tick_data(creation_block, provider.clone())
            .await?;
        pool.populate_data(Some(synced_block), provider).await?;

        Ok((pool, synced_block))
    }

    #[tokio::test]
    #[ignore] // Ignoring to not throttle the Provider on workflows
    async fn test_simulate_swap_usdc_weth() {
        let rpc_endpoint = std::env::var("ETHEREUM_RPC_ENDPOINT").unwrap();
        let provider = Arc::new(ProviderBuilder::new().on_http(rpc_endpoint.parse().unwrap()));

        let (pool, synced_block) = initialize_usdc_weth_pool(provider.clone()).await.unwrap();
        let quoter = IQuoter::new(
            address!("b27308f9f90d607463bb33ea1bebb41c27ce5ab6"),
            provider.clone(),
        );

        let amount_in = U256::from(100000000); // 100 USDC
        let amount_out = pool.simulate_swap(pool.token_a, amount_in).unwrap();
        let expected_amount_out = quoter
            .quoteExactInputSingle(pool.token_a, pool.token_b, pool.fee, amount_in, U256::ZERO)
            .block(synced_block.into())
            .call()
            .await
            .unwrap();

        assert_eq!(amount_out, expected_amount_out.amountOut);

        let amount_in_1 = U256::from(10000000000_u64); // 10_000 USDC
        let amount_out_1 = pool.simulate_swap(pool.token_a, amount_in_1).unwrap();
        let expected_amount_out_1 = quoter
            .quoteExactInputSingle(
                pool.token_a,
                pool.token_b,
                pool.fee,
                amount_in_1,
                U256::ZERO,
            )
            .block(synced_block.into())
            .call()
            .await
            .unwrap();

        assert_eq!(amount_out_1, expected_amount_out_1.amountOut);

        let amount_in_2 = U256::from(10000000000000_u128); // 10_000_000 USDC
        let amount_out_2 = pool.simulate_swap(pool.token_a, amount_in_2).unwrap();
        let expected_amount_out_2 = quoter
            .quoteExactInputSingle(
                pool.token_a,
                pool.token_b,
                pool.fee,
                amount_in_2,
                U256::ZERO,
            )
            .block(synced_block.into())
            .call()
            .await
            .unwrap();

        assert_eq!(amount_out_2, expected_amount_out_2.amountOut);

        let amount_in_3 = U256::from(100000000000000_u128); // 100_000_000 USDC
        let amount_out_3 = pool.simulate_swap(pool.token_a, amount_in_3).unwrap();
        let expected_amount_out_3 = quoter
            .quoteExactInputSingle(
                pool.token_a,
                pool.token_b,
                pool.fee,
                amount_in_3,
                U256::ZERO,
            )
            .block(synced_block.into())
            .call()
            .await
            .unwrap();

        assert_eq!(amount_out_3, expected_amount_out_3.amountOut);
    }

    #[tokio::test]
    #[ignore] // Ignoring to not throttle the Provider on workflows
    async fn test_simulate_swap_weth_usdc() {
        let rpc_endpoint = std::env::var("ETHEREUM_RPC_ENDPOINT").unwrap();
        let provider = Arc::new(ProviderBuilder::new().on_http(rpc_endpoint.parse().unwrap()));

        let (pool, synced_block) = initialize_usdc_weth_pool(provider.clone()).await.unwrap();
        let quoter = IQuoter::new(
            address!("b27308f9f90d607463bb33ea1bebb41c27ce5ab6"),
            provider.clone(),
        );

        let amount_in = U256::from(1000000000000000000_u128); // 1 ETH
        let amount_out = pool.simulate_swap(pool.token_b, amount_in).unwrap();
        let expected_amount_out = quoter
            .quoteExactInputSingle(pool.token_b, pool.token_a, pool.fee, amount_in, U256::ZERO)
            .block(synced_block.into())
            .call()
            .await
            .unwrap();

        assert_eq!(amount_out, expected_amount_out.amountOut);

        let amount_in_1 = U256::from(10000000000000000000_u128); // 10 ETH
        let amount_out_1 = pool.simulate_swap(pool.token_b, amount_in_1).unwrap();
        let expected_amount_out_1 = quoter
            .quoteExactInputSingle(
                pool.token_b,
                pool.token_a,
                pool.fee,
                amount_in_1,
                U256::ZERO,
            )
            .block(synced_block.into())
            .call()
            .await
            .unwrap();

        assert_eq!(amount_out_1, expected_amount_out_1.amountOut);

        let amount_in_2 = U256::from(100000000000000000000_u128); // 100 ETH
        let amount_out_2 = pool.simulate_swap(pool.token_b, amount_in_2).unwrap();
        let expected_amount_out_2 = quoter
            .quoteExactInputSingle(
                pool.token_b,
                pool.token_a,
                pool.fee,
                amount_in_2,
                U256::ZERO,
            )
            .block(synced_block.into())
            .call()
            .await
            .unwrap();

        assert_eq!(amount_out_2, expected_amount_out_2.amountOut);

        let amount_in_3 = U256::from(100000000000000000000_u128); // 100_000 ETH
        let amount_out_3 = pool.simulate_swap(pool.token_b, amount_in_3).unwrap();
        let expected_amount_out_3 = quoter
            .quoteExactInputSingle(
                pool.token_b,
                pool.token_a,
                pool.fee,
                amount_in_3,
                U256::ZERO,
            )
            .block(synced_block.into())
            .call()
            .await
            .unwrap();

        assert_eq!(amount_out_3, expected_amount_out_3.amountOut);
    }

    #[tokio::test]
    #[ignore] // Ignoring to not throttle the Provider on workflows
    async fn test_simulate_swap_link_weth() {
        let rpc_endpoint = std::env::var("ETHEREUM_RPC_ENDPOINT").unwrap();
        let provider = Arc::new(ProviderBuilder::new().on_http(rpc_endpoint.parse().unwrap()));

        let (pool, synced_block) = initialize_weth_link_pool(provider.clone()).await.unwrap();
        let quoter = IQuoter::new(
            address!("b27308f9f90d607463bb33ea1bebb41c27ce5ab6"),
            provider.clone(),
        );

        let amount_in = U256::from(1000000000000000000_u128); // 1 LINK
        let amount_out = pool.simulate_swap(pool.token_a, amount_in).unwrap();
        let expected_amount_out = quoter
            .quoteExactInputSingle(pool.token_a, pool.token_b, pool.fee, amount_in, U256::ZERO)
            .block(synced_block.into())
            .call()
            .await
            .unwrap();

        assert_eq!(amount_out, expected_amount_out.amountOut);

        let amount_in_1 = U256::from(100000000000000000000_u128); // 100 LINK
        let amount_out_1 = pool.simulate_swap(pool.token_a, amount_in_1).unwrap();
        let expected_amount_out_1 = quoter
            .quoteExactInputSingle(
                pool.token_a,
                pool.token_b,
                pool.fee,
                amount_in_1,
                U256::ZERO,
            )
            .block(synced_block.into())
            .call()
            .await
            .unwrap();

        assert_eq!(amount_out_1, expected_amount_out_1.amountOut);

        let amount_in_2 = U256::from(10000000000000000000000_u128); // 10_000 LINK
        let amount_out_2 = pool.simulate_swap(pool.token_a, amount_in_2).unwrap();
        let expected_amount_out_2 = quoter
            .quoteExactInputSingle(
                pool.token_a,
                pool.token_b,
                pool.fee,
                amount_in_2,
                U256::ZERO,
            )
            .block(synced_block.into())
            .call()
            .await
            .unwrap();

        assert_eq!(amount_out_2, expected_amount_out_2.amountOut);

        let amount_in_3 = U256::from(10000000000000000000000_u128); // 1_000_000 LINK
        let amount_out_3 = pool.simulate_swap(pool.token_a, amount_in_3).unwrap();
        let expected_amount_out_3 = quoter
            .quoteExactInputSingle(
                pool.token_a,
                pool.token_b,
                pool.fee,
                amount_in_3,
                U256::ZERO,
            )
            .block(synced_block.into())
            .call()
            .await
            .unwrap();

        assert_eq!(amount_out_3, expected_amount_out_3.amountOut);
    }

    #[tokio::test]
    #[ignore] // Ignoring to not throttle the Provider on workflows
    async fn test_simulate_swap_weth_link() {
        let rpc_endpoint = std::env::var("ETHEREUM_RPC_ENDPOINT").unwrap();
        let provider = Arc::new(ProviderBuilder::new().on_http(rpc_endpoint.parse().unwrap()));

        let (pool, synced_block) = initialize_weth_link_pool(provider.clone()).await.unwrap();
        let quoter = IQuoter::new(
            address!("b27308f9f90d607463bb33ea1bebb41c27ce5ab6"),
            provider.clone(),
        );

        let amount_in = U256::from(1000000000000000000_u128); // 1 ETH
        let amount_out = pool.simulate_swap(pool.token_b, amount_in).unwrap();
        let expected_amount_out = quoter
            .quoteExactInputSingle(pool.token_b, pool.token_a, pool.fee, amount_in, U256::ZERO)
            .block(synced_block.into())
            .call()
            .await
            .unwrap();

        assert_eq!(amount_out, expected_amount_out.amountOut);

        let amount_in_1 = U256::from(10000000000000000000_u128); // 10 ETH
        let amount_out_1 = pool.simulate_swap(pool.token_b, amount_in_1).unwrap();
        let expected_amount_out_1 = quoter
            .quoteExactInputSingle(
                pool.token_b,
                pool.token_a,
                pool.fee,
                amount_in_1,
                U256::ZERO,
            )
            .block(synced_block.into())
            .call()
            .await
            .unwrap();

        assert_eq!(amount_out_1, expected_amount_out_1.amountOut);

        let amount_in_2 = U256::from(100000000000000000000_u128); // 100 ETH
        let amount_out_2 = pool.simulate_swap(pool.token_b, amount_in_2).unwrap();
        let expected_amount_out_2 = quoter
            .quoteExactInputSingle(
                pool.token_b,
                pool.token_a,
                pool.fee,
                amount_in_2,
                U256::ZERO,
            )
            .block(synced_block.into())
            .call()
            .await
            .unwrap();

        assert_eq!(amount_out_2, expected_amount_out_2.amountOut);

        let amount_in_3 = U256::from(100000000000000000000_u128); // 100_000 ETH
        let amount_out_3 = pool.simulate_swap(pool.token_b, amount_in_3).unwrap();
        let expected_amount_out_3 = quoter
            .quoteExactInputSingle(
                pool.token_b,
                pool.token_a,
                pool.fee,
                amount_in_3,
                U256::ZERO,
            )
            .block(synced_block.into())
            .call()
            .await
            .unwrap();

        assert_eq!(amount_out_3, expected_amount_out_3.amountOut);
    }

    #[tokio::test]
    #[ignore] // Ignoring to not throttle the Provider on workflows
    async fn test_simulate_swap_mut_usdc_weth() {
        let rpc_endpoint = std::env::var("ETHEREUM_RPC_ENDPOINT").unwrap();
        let provider = Arc::new(ProviderBuilder::new().on_http(rpc_endpoint.parse().unwrap()));

        let (pool, synced_block) = initialize_usdc_weth_pool(provider.clone()).await.unwrap();
        let quoter = IQuoter::new(
            address!("b27308f9f90d607463bb33ea1bebb41c27ce5ab6"),
            provider.clone(),
        );

        let amount_in = U256::from(100000000_u64); // 100 USDC
        let amount_out = pool.simulate_swap(pool.token_a, amount_in).unwrap();
        let expected_amount_out = quoter
            .quoteExactInputSingle(pool.token_a, pool.token_b, pool.fee, amount_in, U256::ZERO)
            .block(synced_block.into())
            .call()
            .await
            .unwrap();

        assert_eq!(amount_out, expected_amount_out.amountOut);

        let amount_in_1 = U256::from(10000000000_u128); // 10_000 USDC
        let amount_out_1 = pool.simulate_swap(pool.token_a, amount_in_1).unwrap();
        let expected_amount_out_1 = quoter
            .quoteExactInputSingle(
                pool.token_a,
                pool.token_b,
                pool.fee,
                amount_in_1,
                U256::ZERO,
            )
            .block(synced_block.into())
            .call()
            .await
            .unwrap();

        assert_eq!(amount_out_1, expected_amount_out_1.amountOut);

        let amount_in_2 = U256::from(10000000000000_u128); // 10_000_000 USDC
        let amount_out_2 = pool.simulate_swap(pool.token_a, amount_in_2).unwrap();
        let expected_amount_out_2 = quoter
            .quoteExactInputSingle(
                pool.token_a,
                pool.token_b,
                pool.fee,
                amount_in_2,
                U256::ZERO,
            )
            .block(synced_block.into())
            .call()
            .await
            .unwrap();

        assert_eq!(amount_out_2, expected_amount_out_2.amountOut);

        let amount_in_3 = U256::from(100000000000000_u128); // 100_000_000 USDC
        let amount_out_3 = pool.simulate_swap(pool.token_a, amount_in_3).unwrap();
        let expected_amount_out_3 = quoter
            .quoteExactInputSingle(
                pool.token_a,
                pool.token_b,
                pool.fee,
                amount_in_3,
                U256::ZERO,
            )
            .block(synced_block.into())
            .call()
            .await
            .unwrap();

        assert_eq!(amount_out_3, expected_amount_out_3.amountOut);
    }

    #[tokio::test]
    #[ignore] // Ignoring to not throttle the Provider on workflows
    async fn test_simulate_swap_mut_weth_usdc() {
        let rpc_endpoint = std::env::var("ETHEREUM_RPC_ENDPOINT").unwrap();
        let provider = Arc::new(ProviderBuilder::new().on_http(rpc_endpoint.parse().unwrap()));

        let (pool, synced_block) = initialize_usdc_weth_pool(provider.clone()).await.unwrap();
        let quoter = IQuoter::new(
            address!("b27308f9f90d607463bb33ea1bebb41c27ce5ab6"),
            provider.clone(),
        );

        let amount_in = U256::from(1000000000000000000_u128); // 1 ETH
        let amount_out = pool.simulate_swap(pool.token_b, amount_in).unwrap();
        let expected_amount_out = quoter
            .quoteExactInputSingle(pool.token_b, pool.token_a, pool.fee, amount_in, U256::ZERO)
            .block(synced_block.into())
            .call()
            .await
            .unwrap();

        assert_eq!(amount_out, expected_amount_out.amountOut);

        let amount_in_1 = U256::from(10000000000000000000_u128); // 10 ETH
        let amount_out_1 = pool.simulate_swap(pool.token_b, amount_in_1).unwrap();
        let expected_amount_out_1 = quoter
            .quoteExactInputSingle(
                pool.token_b,
                pool.token_a,
                pool.fee,
                amount_in_1,
                U256::ZERO,
            )
            .block(synced_block.into())
            .call()
            .await
            .unwrap();

        assert_eq!(amount_out_1, expected_amount_out_1.amountOut);

        let amount_in_2 = U256::from(100000000000000000000_u128); // 100 ETH
        let amount_out_2 = pool.simulate_swap(pool.token_b, amount_in_2).unwrap();
        let expected_amount_out_2 = quoter
            .quoteExactInputSingle(
                pool.token_b,
                pool.token_a,
                pool.fee,
                amount_in_2,
                U256::ZERO,
            )
            .block(synced_block.into())
            .call()
            .await
            .unwrap();

        assert_eq!(amount_out_2, expected_amount_out_2.amountOut);

        let amount_in_3 = U256::from(100000000000000000000_u128); // 100_000 ETH
        let amount_out_3 = pool.simulate_swap(pool.token_b, amount_in_3).unwrap();
        let expected_amount_out_3 = quoter
            .quoteExactInputSingle(
                pool.token_b,
                pool.token_a,
                pool.fee,
                amount_in_3,
                U256::ZERO,
            )
            .block(synced_block.into())
            .call()
            .await
            .unwrap();

        assert_eq!(amount_out_3, expected_amount_out_3.amountOut);
    }

    #[tokio::test]
    #[ignore] // Ignoring to not throttle the Provider on workflows
    async fn test_simulate_swap_mut_link_weth() {
        let rpc_endpoint = std::env::var("ETHEREUM_RPC_ENDPOINT").unwrap();
        let provider = Arc::new(ProviderBuilder::new().on_http(rpc_endpoint.parse().unwrap()));

        let (pool, synced_block) = initialize_weth_link_pool(provider.clone()).await.unwrap();
        let quoter = IQuoter::new(
            address!("b27308f9f90d607463bb33ea1bebb41c27ce5ab6"),
            provider.clone(),
        );

        let amount_in = U256::from(1000000000000000000_u128); // 1 LINK
        let amount_out = pool.simulate_swap(pool.token_a, amount_in).unwrap();
        let expected_amount_out = quoter
            .quoteExactInputSingle(pool.token_a, pool.token_b, pool.fee, amount_in, U256::ZERO)
            .block(synced_block.into())
            .call()
            .await
            .unwrap();

        assert_eq!(amount_out, expected_amount_out.amountOut);

        let amount_in_1 = U256::from(100000000000000000000_u128); // 100 LINK
        let amount_out_1 = pool.simulate_swap(pool.token_a, amount_in_1).unwrap();
        let expected_amount_out_1 = quoter
            .quoteExactInputSingle(
                pool.token_a,
                pool.token_b,
                pool.fee,
                amount_in_1,
                U256::ZERO,
            )
            .block(synced_block.into())
            .call()
            .await
            .unwrap();

        assert_eq!(amount_out_1, expected_amount_out_1.amountOut);

        let amount_in_2 = U256::from(10000000000000000000000_u128); // 10_000 LINK
        let amount_out_2 = pool.simulate_swap(pool.token_a, amount_in_2).unwrap();
        let expected_amount_out_2 = quoter
            .quoteExactInputSingle(
                pool.token_a,
                pool.token_b,
                pool.fee,
                amount_in_2,
                U256::ZERO,
            )
            .block(synced_block.into())
            .call()
            .await
            .unwrap();

        assert_eq!(amount_out_2, expected_amount_out_2.amountOut);

        let amount_in_3 = U256::from(10000000000000000000000_u128); // 1_000_000 LINK
        let amount_out_3 = pool.simulate_swap(pool.token_a, amount_in_3).unwrap();
        let expected_amount_out_3 = quoter
            .quoteExactInputSingle(
                pool.token_a,
                pool.token_b,
                pool.fee,
                amount_in_3,
                U256::ZERO,
            )
            .block(synced_block.into())
            .call()
            .await
            .unwrap();

        assert_eq!(amount_out_3, expected_amount_out_3.amountOut);
    }

    #[tokio::test]
    #[ignore] // Ignoring to not throttle the Provider on workflows
    async fn test_simulate_swap_mut_weth_link() {
        let rpc_endpoint = std::env::var("ETHEREUM_RPC_ENDPOINT").unwrap();
        let provider = Arc::new(ProviderBuilder::new().on_http(rpc_endpoint.parse().unwrap()));

        let (pool, synced_block) = initialize_weth_link_pool(provider.clone()).await.unwrap();
        let quoter = IQuoter::new(
            address!("b27308f9f90d607463bb33ea1bebb41c27ce5ab6"),
            provider.clone(),
        );

        let amount_in = U256::from(1000000000000000000_u128); // 1 ETH
        let amount_out = pool.simulate_swap(pool.token_b, amount_in).unwrap();
        let expected_amount_out = quoter
            .quoteExactInputSingle(pool.token_b, pool.token_a, pool.fee, amount_in, U256::ZERO)
            .block(synced_block.into())
            .call()
            .await
            .unwrap();

        assert_eq!(amount_out, expected_amount_out.amountOut);

        let amount_in_1 = U256::from(10000000000000000000_u128); // 10 ETH
        let amount_out_1 = pool.simulate_swap(pool.token_b, amount_in_1).unwrap();
        let expected_amount_out_1 = quoter
            .quoteExactInputSingle(
                pool.token_b,
                pool.token_a,
                pool.fee,
                amount_in_1,
                U256::ZERO,
            )
            .block(synced_block.into())
            .call()
            .await
            .unwrap();

        assert_eq!(amount_out_1, expected_amount_out_1.amountOut);

        let amount_in_2 = U256::from(100000000000000000000_u128); // 100 ETH
        let amount_out_2 = pool.simulate_swap(pool.token_b, amount_in_2).unwrap();
        let expected_amount_out_2 = quoter
            .quoteExactInputSingle(
                pool.token_b,
                pool.token_a,
                pool.fee,
                amount_in_2,
                U256::ZERO,
            )
            .block(synced_block.into())
            .call()
            .await
            .unwrap();

        assert_eq!(amount_out_2, expected_amount_out_2.amountOut);

        let amount_in_3 = U256::from(100000000000000000000_u128); // 100_000 ETH
        let amount_out_3 = pool.simulate_swap(pool.token_b, amount_in_3).unwrap();
        let expected_amount_out_3 = quoter
            .quoteExactInputSingle(
                pool.token_b,
                pool.token_a,
                pool.fee,
                amount_in_3,
                U256::ZERO,
            )
            .block(synced_block.into())
            .call()
            .await
            .unwrap();

        assert_eq!(amount_out_3, expected_amount_out_3.amountOut);
    }

    #[tokio::test]
    #[ignore] // Ignoring to not throttle the Provider on workflows
    async fn test_get_new_from_address() {
        let rpc_endpoint = std::env::var("ETHEREUM_RPC_ENDPOINT").unwrap();
        let provider = Arc::new(ProviderBuilder::new().on_http(rpc_endpoint.parse().unwrap()));

        let pool = UniswapV3Pool::new_from_address(
            address!("88e6A0c2dDD26FEEb64F039a2c41296FcB3f5640"),
            12369620,
            provider.clone(),
        )
        .await
        .unwrap();

        assert_eq!(
            pool.address,
            address!("88e6a0c2ddd26feeb64f039a2c41296fcb3f5640")
        );
        assert_eq!(
            pool.token_a,
            address!("a0b86991c6218b36c1d19d4a2e9eb0ce3606eb48")
        );
        assert_eq!(pool.token_a_decimals, 6);
        assert_eq!(
            pool.token_b,
            address!("c02aaa39b223fe8d0a0e5c4f27ead9083c756cc2")
        );
        assert_eq!(pool.token_b_decimals, 18);
        assert_eq!(pool.fee, 500);
        assert!(pool.tick != 0);
        assert_eq!(pool.tick_spacing, 10);
    }

    #[tokio::test]
    #[ignore] // Ignoring to not throttle the Provider on workflows
    async fn test_get_pool_data() {
        let rpc_endpoint = std::env::var("ETHEREUM_RPC_ENDPOINT").unwrap();
        let provider = Arc::new(ProviderBuilder::new().on_http(rpc_endpoint.parse().unwrap()));

        let (pool, _synced_block) = initialize_usdc_weth_pool(provider.clone()).await.unwrap();
        assert_eq!(
            pool.address,
            address!("88e6a0c2ddd26feeb64f039a2c41296fcb3f5640")
        );
        assert_eq!(
            pool.token_a,
            address!("a0b86991c6218b36c1d19d4a2e9eb0ce3606eb48")
        );
        assert_eq!(pool.token_a_decimals, 6);
        assert_eq!(
            pool.token_b,
            address!("c02aaa39b223fe8d0a0e5c4f27ead9083c756cc2")
        );
        assert_eq!(pool.token_b_decimals, 18);
        assert_eq!(pool.fee, 500);
        assert!(pool.tick != 0);
        assert_eq!(pool.tick_spacing, 10);
    }

    #[tokio::test]
    async fn test_sync_pool() {
        let rpc_endpoint = std::env::var("ETHEREUM_RPC_ENDPOINT").unwrap();
        let provider = Arc::new(ProviderBuilder::new().on_http(rpc_endpoint.parse().unwrap()));

        let mut pool = UniswapV3Pool {
            address: address!("88e6A0c2dDD26FEEb64F039a2c41296FcB3f5640"),
            ..Default::default()
        };

        pool.sync(provider).await.unwrap();

        //TODO: need to assert values
    }

    #[tokio::test]
    async fn test_calculate_virtual_reserves() {
        let rpc_endpoint = std::env::var("ETHEREUM_RPC_ENDPOINT").unwrap();
        let provider = Arc::new(ProviderBuilder::new().on_http(rpc_endpoint.parse().unwrap()));

        let mut pool = UniswapV3Pool {
            address: address!("88e6A0c2dDD26FEEb64F039a2c41296FcB3f5640"),
            ..Default::default()
        };

        pool.populate_data(None, provider.clone()).await.unwrap();

        let pool_at_block = IUniswapV3Pool::new(
            address!("88e6A0c2dDD26FEEb64F039a2c41296FcB3f5640"),
            provider.clone(),
        );

        let sqrt_price = pool_at_block
            .slot0()
            .block(16515398.into())
            .call()
            .await
            .unwrap();

        let liquidity = pool_at_block
            .liquidity()
            .block(16515398.into())
            .call()
            .await
            .unwrap();

        pool.sqrt_price = sqrt_price._0;
        pool.liquidity = liquidity._0;

        let (r_0, r_1) = pool.calculate_virtual_reserves().unwrap();

        assert_eq!(1067543429906214, r_0);
        assert_eq!(649198362624067343572319, r_1);
    }

    #[tokio::test]
    async fn test_calculate_price() {
        let rpc_endpoint = std::env::var("ETHEREUM_RPC_ENDPOINT").unwrap();
        let provider = Arc::new(ProviderBuilder::new().on_http(rpc_endpoint.parse().unwrap()));

        let mut pool = UniswapV3Pool {
            address: address!("88e6A0c2dDD26FEEb64F039a2c41296FcB3f5640"),
            ..Default::default()
        };

        pool.populate_data(None, provider.clone()).await.unwrap();

        let block_pool = IUniswapV3Pool::new(
            address!("88e6A0c2dDD26FEEb64F039a2c41296FcB3f5640"),
            provider.clone(),
        );

        let sqrt_price = block_pool
            .slot0()
            .block(16515398.into())
            .call()
            .await
            .unwrap();

        pool.sqrt_price = sqrt_price._0;

        let float_price_a = pool.calculate_price(pool.token_a).unwrap();
        let float_price_b = pool.calculate_price(pool.token_b).unwrap();

        assert_eq!(float_price_a, 0.0006081236083117488);
        assert_eq!(float_price_b, 1644.4025299004006);
    }
}<|MERGE_RESOLUTION|>--- conflicted
+++ resolved
@@ -5,115 +5,19 @@
     amm::{consts::*, AutomatedMarketMaker, IErc20},
     errors::{AMMError, ArithmeticError, EventLogError, SwapSimulationError},
 };
-<<<<<<< HEAD
-use async_trait::async_trait;
-use ethers::contract::Lazy;
-use ethers::prelude::abigen;
-use ethers::types::U512;
-use ethers::{
-    abi::{ethabi::Bytes, RawLog, Token},
-    prelude::{AbiError, EthEvent},
-    providers::Middleware,
-    types::{BlockNumber, Filter, Log, H160, H256, I256, U256, U64},
-=======
-use alloy::{
-    network::Network,
-    primitives::{Address, Bytes, B256, I256, U256},
-    providers::Provider,
-    rpc::types::eth::{Filter, Log},
-    sol,
-    sol_types::{SolCall, SolEvent},
-    transports::Transport,
->>>>>>> 9686409c
-};
+use alloy::{network::Network, primitives::{Address, Bytes, B256, I256, U256}, providers::Provider, rpc::types::eth::{Filter, Log}, sol, sol_types::{SolCall, SolEvent}, transports::Transport, uint};
 use async_trait::async_trait;
 use futures::{stream::FuturesOrdered, StreamExt};
 use num_bigfloat::BigFloat;
 use serde::{Deserialize, Serialize};
-<<<<<<< HEAD
-use std::collections::hash_map::DefaultHasher;
-use std::hash::{Hash, Hasher};
-=======
->>>>>>> 9686409c
 use std::{
     cmp::Ordering,
     collections::{BTreeMap, HashMap},
     sync::Arc,
 };
-<<<<<<< HEAD
-use tokio::task::JoinHandle;
-
-use self::factory::POOL_CREATED_EVENT_SIGNATURE;
-
-use super::factory::TASK_LIMIT;
-
-abigen!(
-
-    IUniswapV3Factory,
-    r#"[
-        function getPool(address tokenA, address tokenB, uint24 fee) external view returns (address pool)
-        event PoolCreated(address indexed token0, address indexed token1, uint24 indexed fee, int24 tickSpacing, address pool)
-    ]"#;
-
-    IUniswapV3Pool,
-    r#"[
-        function token0() external view returns (address)
-        function token1() external view returns (address)
-        function liquidity() external view returns (uint128)
-        function slot0() external view returns (uint160, int24, uint16, uint16, uint16, uint8, bool)
-        function fee() external view returns (uint24)
-        function tickSpacing() external view returns (int24)
-        function ticks(int24 tick) external view returns (uint128, int128, uint256, uint256, int56, uint160, uint32, bool)
-        function tickBitmap(int16 wordPosition) external view returns (uint256)
-        function swap(address recipient, bool zeroForOne, int256 amountSpecified, uint160 sqrtPriceLimitX96, bytes calldata data) external returns (int256, int256)
-        event Initialize(uint160 sqrtPriceX96, int24 tick)
-        event Swap(address indexed sender, address indexed recipient, int256 amount0, int256 amount1, uint160 sqrtPriceX96, uint128 liquidity, int24 tick)
-        event Burn(address indexed owner, int24 indexed tickLower, int24 indexed tickUpper, uint128 amount, uint256 amount0, uint256 amount1)
-        event Mint(address sender, address indexed owner, int24 indexed tickLower, int24 indexed tickUpper, uint128 amount, uint256 amount0, uint256 amount1)
-    ]"#;
-
-    IErc20,
-    r#"[
-        function balanceOf(address account) external view returns (uint256)
-        function decimals() external view returns (uint8)
-    ]"#;
-
-
-);
-
-pub const MIN_SQRT_RATIO: U256 = U256([4295128739, 0, 0, 0]);
-pub const MAX_SQRT_RATIO: U256 = U256([6743328256752651558, 17280870778742802505, 4294805859, 0]);
-pub const POPULATE_TICK_DATA_STEP: u64 = 100000;
-
-// Initialize event signature
-pub static INITIALIZE_EVENT_SIGNATURE: Lazy<H256> = Lazy::new(|| {
-    "0x98636036cb66a9c19a37435efc1e90142190214e8abeb821bdba3f2990dd4c95"
-        .parse()
-        .unwrap()
-});
-
-// Swap event signature
-pub const SWAP_EVENT_SIGNATURE: H256 = H256([
-    196, 32, 121, 249, 74, 99, 80, 215, 230, 35, 95, 41, 23, 73, 36, 249, 40, 204, 42, 200, 24,
-    235, 100, 254, 216, 0, 78, 17, 95, 188, 202, 103,
-]);
-
-// Burn event signature
-pub const BURN_EVENT_SIGNATURE: H256 = H256([
-    12, 57, 108, 217, 137, 163, 159, 68, 89, 181, 250, 26, 237, 106, 154, 141, 205, 188, 69, 144,
-    138, 207, 214, 126, 2, 140, 213, 104, 218, 152, 152, 44,
-]);
-
-// Mint event signature
-pub const MINT_EVENT_SIGNATURE: H256 = H256([
-    122, 83, 8, 11, 164, 20, 21, 139, 231, 236, 105, 185, 135, 181, 251, 125, 7, 222, 225, 1, 254,
-    133, 72, 143, 8, 83, 174, 22, 35, 157, 11, 222,
-]);
-
-pub const U256_TWO: U256 = U256([2, 0, 0, 0]);
-pub const Q128: U256 = U256([0, 0, 1, 0]);
-pub const Q224: U256 = U256([0, 0, 0, 4294967296]);
-=======
+use std::hash::{DefaultHasher, Hash, Hasher};
+use alloy::primitives::ruint::UintTryFrom;
+use alloy::primitives::U512;
 use tracing::instrument;
 use uniswap_v3_math::tick_math::{MAX_SQRT_RATIO, MAX_TICK, MIN_SQRT_RATIO, MIN_TICK};
 
@@ -124,6 +28,7 @@
     #[derive(Debug, PartialEq, Eq)]
     #[sol(rpc)]
     contract IUniswapV3Pool {
+        event Initialize(uint160 sqrtPriceX96, int24 tick);
         event Swap(address indexed sender, address indexed recipient, int256 amount0, int256 amount1, uint160 sqrtPriceX96, uint128 liquidity, int24 tick);
         event Burn(address indexed owner, int24 indexed tickLower, int24 indexed tickUpper, uint128 amount, uint256 amount0, uint256 amount1);
         event Mint(address sender, address indexed owner, int24 indexed tickLower, int24 indexed tickUpper, uint128 amount, uint256 amount0, uint256 amount1);
@@ -139,7 +44,8 @@
     }
 }
 
->>>>>>> 9686409c
+const ONE: U256 = uint!(1_U256);
+
 #[derive(Debug, Clone, Default, Serialize, Deserialize)]
 pub struct UniswapV3Pool {
     pub address: Address,
@@ -203,16 +109,10 @@
     // This defines the event signatures to listen to that will produce events to be passed into AMM::sync_from_log()
     fn sync_on_event_signatures(&self) -> Vec<B256> {
         vec![
-<<<<<<< HEAD
-            *INITIALIZE_EVENT_SIGNATURE,
-            SWAP_EVENT_SIGNATURE,
-            MINT_EVENT_SIGNATURE,
-            BURN_EVENT_SIGNATURE,
-=======
+            IUniswapV3Pool::Initialize::SIGNATURE_HASH,
             IUniswapV3Pool::Swap::SIGNATURE_HASH,
             IUniswapV3Pool::Mint::SIGNATURE_HASH,
             IUniswapV3Pool::Burn::SIGNATURE_HASH,
->>>>>>> 9686409c
         ]
     }
 
@@ -220,13 +120,9 @@
     fn sync_from_log(&mut self, log: Log) -> Result<(), EventLogError> {
         let event_signature = log.topics()[0];
 
-<<<<<<< HEAD
-        if event_signature == *INITIALIZE_EVENT_SIGNATURE {
+        if event_signature == *IUniswapV3Pool::Initialize::SIGNATURE_HASH {
             self.sync_from_initialize_log(log)?;
-        } else if event_signature == BURN_EVENT_SIGNATURE {
-=======
-        if event_signature == IUniswapV3Pool::Burn::SIGNATURE_HASH {
->>>>>>> 9686409c
+        } else if event_signature == IUniswapV3Pool::Burn::SIGNATURE_HASH {
             self.sync_from_burn_log(log)?;
         } else if event_signature == IUniswapV3Pool::Mint::SIGNATURE_HASH {
             self.sync_from_mint_log(log)?;
@@ -274,578 +170,18 @@
         Ok(())
     }
 
-<<<<<<< HEAD
-    fn simulate_swap(&self, token_in: H160, amount_in: U256) -> Result<U256, SwapSimulationError> {
+    fn simulate_swap(&self, token_in: Address, amount_in: U256) -> Result<U256, SwapSimulationError> {
         self.simulate_swap_with_limit(token_in, amount_in, None)
     }
 
     fn simulate_swap_mut(
         &mut self,
-        token_in: H160,
+        token_in: Address,
         amount_in: U256,
     ) -> Result<U256, SwapSimulationError> {
         self.simulate_swap_with_limit_mut(token_in, amount_in, None)
     }
 
-    fn get_token_out(&self, token_in: H160) -> H160 {
-        if self.token_a == token_in {
-            self.token_b
-        } else {
-            self.token_a
-        }
-    }
-}
-
-impl UniswapV3Pool {
-    #[allow(clippy::too_many_arguments)]
-    pub fn new(
-        address: H160,
-        token_a: H160,
-        token_a_decimals: u8,
-        token_b: H160,
-        token_b_decimals: u8,
-        fee: u32,
-        liquidity: u128,
-        sqrt_price: U256,
-        tick: i32,
-        tick_spacing: i32,
-        tick_bitmap: HashMap<i16, U256>,
-        ticks: HashMap<i32, Info>,
-    ) -> UniswapV3Pool {
-        UniswapV3Pool {
-            address,
-            token_a,
-            token_a_decimals,
-            token_b,
-            token_b_decimals,
-            fee,
-            liquidity,
-            sqrt_price,
-            tick,
-            tick_spacing,
-            tick_bitmap,
-            ticks,
-            positions: HashMap::new(),
-        }
-    }
-
-    // Creates a new instance of the pool from the pair address
-    pub async fn new_from_address<M: 'static + Middleware>(
-        pair_address: H160,
-        creation_block: u64,
-        middleware: Arc<M>,
-    ) -> Result<Self, AMMError<M>> {
-        let mut pool = UniswapV3Pool {
-            address: pair_address,
-            token_a: H160::zero(),
-            token_a_decimals: 0,
-            token_b: H160::zero(),
-            token_b_decimals: 0,
-            liquidity: 0,
-            sqrt_price: U256::zero(),
-            tick: 0,
-            tick_spacing: 0,
-            fee: 0,
-            tick_bitmap: HashMap::new(),
-            ticks: HashMap::new(),
-            positions: HashMap::new(),
-        };
-
-        //We need to get tick spacing before populating tick data because tick spacing can not be uninitialized when syncing burn and mint logs
-        pool.tick_spacing = pool.get_tick_spacing(middleware.clone()).await?;
-
-        let synced_block = pool
-            .populate_tick_data(creation_block, middleware.clone())
-            .await?;
-
-        //TODO: break this into two threads so it can happen concurrently
-        pool.populate_data(Some(synced_block), middleware).await?;
-
-        if !pool.data_is_populated() {
-            return Err(AMMError::PoolDataError);
-        }
-
-        Ok(pool)
-    }
-
-    pub async fn new_from_log<M: 'static + Middleware>(
-        log: Log,
-        middleware: Arc<M>,
-    ) -> Result<Self, AMMError<M>> {
-        let event_signature = log.topics[0];
-
-        if event_signature == POOL_CREATED_EVENT_SIGNATURE {
-            if let Some(block_number) = log.block_number {
-                let pool_created_event = PoolCreatedFilter::decode_log(&RawLog::from(log))?;
-
-                UniswapV3Pool::new_from_address(
-                    pool_created_event.pool,
-                    block_number.as_u64(),
-                    middleware,
-                )
-                .await
-            } else {
-                Err(EventLogError::LogBlockNumberNotFound)?
-            }
-        } else {
-            Err(EventLogError::InvalidEventSignature)?
-        }
-    }
-
-    pub fn new_empty_pool_from_log(log: Log) -> Result<Self, EventLogError> {
-        let event_signature = log.topics[0];
-
-        if event_signature == POOL_CREATED_EVENT_SIGNATURE {
-            let pool_created_event = PoolCreatedFilter::decode_log(&RawLog::from(log))?;
-
-            Ok(UniswapV3Pool {
-                address: pool_created_event.pool,
-                token_a: pool_created_event.token_0,
-                token_b: pool_created_event.token_1,
-                token_a_decimals: 0,
-                token_b_decimals: 0,
-                fee: pool_created_event.fee,
-                liquidity: 0,
-                sqrt_price: U256::zero(),
-                tick_spacing: 0,
-                tick: 0,
-                tick_bitmap: HashMap::new(),
-                ticks: HashMap::new(),
-                positions: HashMap::new(),
-            })
-        } else {
-            Err(EventLogError::InvalidEventSignature)
-        }
-    }
-
-    pub async fn populate_tick_data<M: 'static + Middleware>(
-        &mut self,
-        mut from_block: u64,
-        middleware: Arc<M>,
-    ) -> Result<u64, AMMError<M>> {
-        let current_block = middleware
-            .get_block_number()
-            .await
-            .map_err(AMMError::MiddlewareError)?
-            .as_u64();
-        let mut ordered_logs: BTreeMap<U64, Vec<Log>> = BTreeMap::new();
-
-        let pool_address: H160 = self.address;
-
-        let mut handles = vec![];
-        let mut tasks = 0;
-
-        while from_block < current_block {
-            let middleware = middleware.clone();
-
-            let mut target_block = from_block + POPULATE_TICK_DATA_STEP - 1;
-            if target_block > current_block {
-                target_block = current_block;
-            }
-
-            handles.push(tokio::spawn(async move {
-                let logs = middleware
-                    .get_logs(
-                        &Filter::new()
-                            .topic0(vec![BURN_EVENT_SIGNATURE, MINT_EVENT_SIGNATURE])
-                            .address(pool_address)
-                            .from_block(BlockNumber::Number(U64([from_block])))
-                            .to_block(BlockNumber::Number(U64([target_block]))),
-                    )
-                    .await
-                    .map_err(AMMError::MiddlewareError)?;
-
-                Ok::<Vec<Log>, AMMError<M>>(logs)
-            }));
-
-            from_block += POPULATE_TICK_DATA_STEP;
-            tasks += 1;
-            //Here we are limiting the number of green threads that can be spun up to not have the node time out
-            if tasks == TASK_LIMIT {
-                self.process_logs_from_handles(handles, &mut ordered_logs)
-                    .await?;
-                handles = vec![];
-                tasks = 0;
-            }
-        }
-
-        self.process_logs_from_handles(handles, &mut ordered_logs)
-            .await?;
-
-        for (_, log_group) in ordered_logs {
-            for log in log_group {
-                self.sync_from_log(log)?;
-            }
-        }
-
-        Ok(current_block)
-    }
-
-    async fn process_logs_from_handles<M: Middleware>(
-        &self,
-        handles: Vec<JoinHandle<Result<Vec<Log>, AMMError<M>>>>,
-        ordered_logs: &mut BTreeMap<U64, Vec<Log>>,
-    ) -> Result<(), AMMError<M>> {
-        // group the logs from each thread by block number and then sync the logs in chronological order
-        for handle in handles {
-            let logs = handle.await??;
-
-            for log in logs {
-                if let Some(log_block_number) = log.block_number {
-                    if let Some(log_group) = ordered_logs.get_mut(&log_block_number) {
-                        log_group.push(log);
-                    } else {
-                        ordered_logs.insert(log_block_number, vec![log]);
-                    }
-                } else {
-                    return Err(EventLogError::LogBlockNumberNotFound)?;
-                }
-            }
-        }
-        Ok(())
-    }
-
-    pub fn simulate_swap_with_limit(
-        &self,
-        token_in: H160,
-        amount_in: U256,
-        sqrt_price_limit: Option<U256>,
-    ) -> Result<U256, SwapSimulationError> {
-        tracing::info!(?token_in, ?amount_in, "simulating swap");
-
-=======
-    fn simulate_swap(
-        &self,
-        token_in: Address,
-        amount_in: U256,
-    ) -> Result<U256, SwapSimulationError> {
->>>>>>> 9686409c
-        if amount_in.is_zero() {
-            return Ok(U256::ZERO);
-        }
-
-        let zero_for_one = token_in == self.token_a;
-
-<<<<<<< HEAD
-        //Set sqrt_price_limit_x_96 to the max or min sqrt price in the pool depending on zero_for_one
-        let sqrt_price_limit_x_96 = if let Some(limit) = sqrt_price_limit {
-            limit
-        } else {
-            if zero_for_one {
-                MIN_SQRT_RATIO + 1
-            } else {
-                MAX_SQRT_RATIO - 1
-            }
-=======
-        // Set sqrt_price_limit_x_96 to the max or min sqrt price in the pool depending on zero_for_one
-        let sqrt_price_limit_x_96 = if zero_for_one {
-            MIN_SQRT_RATIO + U256_1
-        } else {
-            MAX_SQRT_RATIO - U256_1
->>>>>>> 9686409c
-        };
-
-        // Initialize a mutable state state struct to hold the dynamic simulated state of the pool
-        let mut current_state = CurrentState {
-            sqrt_price_x_96: self.sqrt_price, //Active price on the pool
-            amount_calculated: I256::ZERO,    //Amount of token_out that has been calculated
-            amount_specified_remaining: I256::from_raw(amount_in), //Amount of token_in that has not been swapped
-            tick: self.tick,                                       //Current i24 tick of the pool
-            liquidity: self.liquidity, //Current available liquidity in the tick range
-        };
-
-        while current_state.amount_specified_remaining != I256::ZERO
-            && current_state.sqrt_price_x_96 != sqrt_price_limit_x_96
-        {
-            // Initialize a new step struct to hold the dynamic state of the pool at each step
-            let mut step = StepComputations {
-                // Set the sqrt_price_start_x_96 to the current sqrt_price_x_96
-                sqrt_price_start_x_96: current_state.sqrt_price_x_96,
-                ..Default::default()
-            };
-
-            // Get the next tick from the current tick
-            (step.tick_next, step.initialized) =
-                uniswap_v3_math::tick_bitmap::next_initialized_tick_within_one_word(
-                    &self.tick_bitmap,
-                    current_state.tick,
-                    self.tick_spacing,
-                    zero_for_one,
-                )?;
-
-            // ensure that we do not overshoot the min/max tick, as the tick bitmap is not aware of these bounds
-            // Note: this could be removed as we are clamping in the batch contract
-            step.tick_next = step.tick_next.clamp(MIN_TICK, MAX_TICK);
-
-            // Get the next sqrt price from the input amount
-            step.sqrt_price_next_x96 =
-                uniswap_v3_math::tick_math::get_sqrt_ratio_at_tick(step.tick_next)?;
-
-            // Target spot price
-            let swap_target_sqrt_ratio = if zero_for_one {
-                if step.sqrt_price_next_x96 < sqrt_price_limit_x_96 {
-                    sqrt_price_limit_x_96
-                } else {
-                    step.sqrt_price_next_x96
-                }
-            } else if step.sqrt_price_next_x96 > sqrt_price_limit_x_96 {
-                sqrt_price_limit_x_96
-            } else {
-                step.sqrt_price_next_x96
-            };
-
-            // Compute swap step and update the current state
-            (
-                current_state.sqrt_price_x_96,
-                step.amount_in,
-                step.amount_out,
-                step.fee_amount,
-            ) = uniswap_v3_math::swap_math::compute_swap_step(
-                current_state.sqrt_price_x_96,
-                swap_target_sqrt_ratio,
-                current_state.liquidity,
-                current_state.amount_specified_remaining,
-                self.fee,
-            )?;
-
-            // Decrement the amount remaining to be swapped and amount received from the step
-            current_state.amount_specified_remaining = current_state
-                .amount_specified_remaining
-                .overflowing_sub(I256::from_raw(
-                    step.amount_in.overflowing_add(step.fee_amount).0,
-                ))
-                .0;
-
-            current_state.amount_calculated -= I256::from_raw(step.amount_out);
-
-            // If the price moved all the way to the next price, recompute the liquidity change for the next iteration
-            if current_state.sqrt_price_x_96 == step.sqrt_price_next_x96 {
-                if step.initialized {
-                    let mut liquidity_net = if let Some(info) = self.ticks.get(&step.tick_next) {
-                        info.liquidity_net
-                    } else {
-                        0
-                    };
-
-                    // we are on a tick boundary, and the next tick is initialized, so we must charge a protocol fee
-                    if zero_for_one {
-                        liquidity_net = -liquidity_net;
-                    }
-
-                    current_state.liquidity = if liquidity_net < 0 {
-                        if current_state.liquidity < (-liquidity_net as u128) {
-                            return Err(SwapSimulationError::LiquidityUnderflow);
-                        } else {
-                            current_state.liquidity - (-liquidity_net as u128)
-                        }
-                    } else {
-                        current_state.liquidity + (liquidity_net as u128)
-                    };
-                }
-                // Increment the current tick
-                current_state.tick = if zero_for_one {
-                    step.tick_next.wrapping_sub(1)
-                } else {
-                    step.tick_next
-                }
-                // If the current_state sqrt price is not equal to the step sqrt price, then we are not on the same tick.
-                // Update the current_state.tick to the tick at the current_state.sqrt_price_x_96
-            } else if current_state.sqrt_price_x_96 != step.sqrt_price_start_x_96 {
-                current_state.tick = uniswap_v3_math::tick_math::get_tick_at_sqrt_ratio(
-                    current_state.sqrt_price_x_96,
-                )?;
-            }
-        }
-
-        let amount_out = (-current_state.amount_calculated).into_raw();
-
-        tracing::trace!(?amount_out);
-
-        Ok(amount_out)
-    }
-
-    pub fn simulate_swap_with_limit_mut(
-        &mut self,
-        token_in: Address,
-        amount_in: U256,
-        sqrt_price_limit: Option<U256>,
-    ) -> Result<U256, SwapSimulationError> {
-        if amount_in.is_zero() {
-            return Ok(U256::ZERO);
-        }
-
-        let zero_for_one = token_in == self.token_a;
-
-<<<<<<< HEAD
-        //Set sqrt_price_limit_x_96 to the max or min sqrt price in the pool depending on zero_for_one
-        let sqrt_price_limit_x_96 = if let Some(limit) = sqrt_price_limit {
-            limit
-        } else {
-            if zero_for_one {
-                MIN_SQRT_RATIO + 1
-            } else {
-                MAX_SQRT_RATIO - 1
-            }
-=======
-        // Set sqrt_price_limit_x_96 to the max or min sqrt price in the pool depending on zero_for_one
-        let sqrt_price_limit_x_96 = if zero_for_one {
-            MIN_SQRT_RATIO + U256_1
-        } else {
-            MAX_SQRT_RATIO - U256_1
->>>>>>> 9686409c
-        };
-
-        // Initialize a mutable state state struct to hold the dynamic simulated state of the pool
-        let mut current_state = CurrentState {
-            // Active price on the pool
-            sqrt_price_x_96: self.sqrt_price,
-            // Amount of token_out that has been calculated
-            amount_calculated: I256::ZERO,
-            // Amount of token_in that has not been swapped
-            amount_specified_remaining: I256::from_raw(amount_in),
-            // Current i24 tick of the pool
-            tick: self.tick,
-            // Current available liquidity in the tick range
-            liquidity: self.liquidity,
-        };
-
-        while current_state.amount_specified_remaining != I256::ZERO
-            && current_state.sqrt_price_x_96 != sqrt_price_limit_x_96
-        {
-            // Initialize a new step struct to hold the dynamic state of the pool at each step
-            let mut step = StepComputations {
-                // Set the sqrt_price_start_x_96 to the current sqrt_price_x_96
-                sqrt_price_start_x_96: current_state.sqrt_price_x_96,
-                ..Default::default()
-            };
-
-            // Get the next tick from the current tick
-            (step.tick_next, step.initialized) =
-                uniswap_v3_math::tick_bitmap::next_initialized_tick_within_one_word(
-                    &self.tick_bitmap,
-                    current_state.tick,
-                    self.tick_spacing,
-                    zero_for_one,
-                )?;
-
-            // ensure that we do not overshoot the min/max tick, as the tick bitmap is not aware of these bounds
-            // Note: this could be removed as we are clamping in the batch contract
-            step.tick_next = step.tick_next.clamp(MIN_TICK, MAX_TICK);
-
-            // Get the next sqrt price from the input amount
-            step.sqrt_price_next_x96 =
-                uniswap_v3_math::tick_math::get_sqrt_ratio_at_tick(step.tick_next)?;
-
-            // Target spot price
-            let swap_target_sqrt_ratio = if zero_for_one {
-                if step.sqrt_price_next_x96 < sqrt_price_limit_x_96 {
-                    sqrt_price_limit_x_96
-                } else {
-                    step.sqrt_price_next_x96
-                }
-            } else if step.sqrt_price_next_x96 > sqrt_price_limit_x_96 {
-                sqrt_price_limit_x_96
-            } else {
-                step.sqrt_price_next_x96
-            };
-
-            // Compute swap step and update the current state
-            (
-                current_state.sqrt_price_x_96,
-                step.amount_in,
-                step.amount_out,
-                step.fee_amount,
-            ) = uniswap_v3_math::swap_math::compute_swap_step(
-                current_state.sqrt_price_x_96,
-                swap_target_sqrt_ratio,
-                current_state.liquidity,
-                current_state.amount_specified_remaining,
-                self.fee,
-            )?;
-
-            // Decrement the amount remaining to be swapped and amount received from the step
-            current_state.amount_specified_remaining = current_state
-                .amount_specified_remaining
-                .overflowing_sub(I256::from_raw(
-                    step.amount_in.overflowing_add(step.fee_amount).0,
-                ))
-                .0;
-
-            current_state.amount_calculated -= I256::from_raw(step.amount_out);
-            for (_, position) in &mut self.positions {
-                if self.liquidity > 0
-                    && current_state.tick >= position.tick_lower
-                    && current_state.tick < position.tick_upper
-                {
-                    if zero_for_one {
-                        position.fee0 += U256::try_from(
-                            (U512::from(step.fee_amount) << 128) / (U512::from(self.liquidity)),
-                        )
-                        .expect("Failed to cast U512 to U256")
-                            * U256::from(position.liquidity);
-                    } else {
-                        position.fee1 += U256::try_from(
-                            (U512::from(step.fee_amount) << 128) / (U512::from(self.liquidity)),
-                        )
-                        .expect("Failed to cast U512 to U256")
-                            * U256::from(position.liquidity);
-                    }
-                }
-            }
-
-            // If the price moved all the way to the next price, recompute the liquidity change for the next iteration
-            if current_state.sqrt_price_x_96 == step.sqrt_price_next_x96 {
-                if step.initialized {
-                    let mut liquidity_net = if let Some(info) = self.ticks.get(&step.tick_next) {
-                        info.liquidity_net
-                    } else {
-                        0
-                    };
-
-                    // we are on a tick boundary, and the next tick is initialized, so we must charge a protocol fee
-                    if zero_for_one {
-                        liquidity_net = -liquidity_net;
-                    }
-
-                    current_state.liquidity = if liquidity_net < 0 {
-                        if current_state.liquidity < (-liquidity_net as u128) {
-                            return Err(SwapSimulationError::LiquidityUnderflow);
-                        } else {
-                            current_state.liquidity - (-liquidity_net as u128)
-                        }
-                    } else {
-                        current_state.liquidity + (liquidity_net as u128)
-                    };
-                }
-                // Increment the current tick
-                current_state.tick = if zero_for_one {
-                    step.tick_next.wrapping_sub(1)
-                } else {
-                    step.tick_next
-                }
-                // If the current_state sqrt price is not equal to the step sqrt price, then we are not on the same tick.
-                // Update the current_state.tick to the tick at the current_state.sqrt_price_x_96
-            } else if current_state.sqrt_price_x_96 != step.sqrt_price_start_x_96 {
-                current_state.tick = uniswap_v3_math::tick_math::get_tick_at_sqrt_ratio(
-                    current_state.sqrt_price_x_96,
-                )?;
-            }
-        }
-
-        // Update the pool state
-        self.liquidity = current_state.liquidity;
-        self.sqrt_price = current_state.sqrt_price_x_96;
-        self.tick = current_state.tick;
-
-        let amount_out = (-current_state.amount_calculated).into_raw();
-
-        tracing::trace!(?amount_out);
-
-        Ok(amount_out)
-    }
-
-<<<<<<< HEAD
-=======
     fn get_token_out(&self, token_in: Address) -> Address {
         if self.token_a == token_in {
             self.token_b
@@ -884,6 +220,7 @@
             tick_spacing,
             tick_bitmap,
             ticks,
+            positions: HashMap::new(),
         }
     }
 
@@ -913,6 +250,7 @@
             fee: 0,
             tick_bitmap: HashMap::new(),
             ticks: HashMap::new(),
+            positions: HashMap::new(),
         };
 
         // We need to get tick spacing before populating tick data because tick spacing can not be uninitialized when syncing burn and mint logs
@@ -980,6 +318,7 @@
                 tick: 0,
                 tick_bitmap: HashMap::new(),
                 ticks: HashMap::new(),
+                positions: HashMap::new(),
             })
         } else {
             Err(EventLogError::InvalidEventSignature)
@@ -1062,8 +401,318 @@
         Ok(current_block)
     }
 
+    pub fn simulate_swap_with_limit(
+        &self,
+        token_in: Address,
+        amount_in: U256,
+        sqrt_price_limit: Option<U256>,
+    ) -> Result<U256, SwapSimulationError> {
+        tracing::info!(?token_in, ?amount_in, "simulating swap");
+
+        if amount_in.is_zero() {
+            return Ok(U256::ZERO);
+        }
+
+        let zero_for_one = token_in == self.token_a;
+
+        //Set sqrt_price_limit_x_96 to the max or min sqrt price in the pool depending on zero_for_one
+        let sqrt_price_limit_x_96 = if let Some(limit) = sqrt_price_limit {
+            limit
+        } else {
+            if zero_for_one {
+                MIN_SQRT_RATIO + ONE
+            } else {
+                MAX_SQRT_RATIO - ONE
+            }
+        };
+
+        //Initialize a mutable state state struct to hold the dynamic simulated state of the pool
+        let mut current_state = CurrentState {
+            sqrt_price_x_96: self.sqrt_price, //Active price on the pool
+            amount_calculated: I256::ZERO,  //Amount of token_out that has been calculated
+            amount_specified_remaining: I256::from_raw(amount_in), //Amount of token_in that has not been swapped
+            tick: self.tick,                                       //Current i24 tick of the pool
+            liquidity: self.liquidity, //Current available liquidity in the tick range
+        };
+
+        while current_state.amount_specified_remaining != I256::ZERO
+            && current_state.sqrt_price_x_96 != sqrt_price_limit_x_96
+        {
+            //Initialize a new step struct to hold the dynamic state of the pool at each step
+            let mut step = StepComputations {
+                sqrt_price_start_x_96: current_state.sqrt_price_x_96, //Set the sqrt_price_start_x_96 to the current sqrt_price_x_96
+                ..Default::default()
+            };
+
+            //Get the next tick from the current tick
+            (step.tick_next, step.initialized) =
+                uniswap_v3_math::tick_bitmap::next_initialized_tick_within_one_word(
+                    &self.tick_bitmap,
+                    current_state.tick,
+                    self.tick_spacing,
+                    zero_for_one,
+                )?;
+
+            // ensure that we do not overshoot the min/max tick, as the tick bitmap is not aware of these bounds
+            //Note: this could be removed as we are clamping in the batch contract
+            step.tick_next = step.tick_next.clamp(MIN_TICK, MAX_TICK);
+
+            //Get the next sqrt price from the input amount
+            step.sqrt_price_next_x96 =
+                uniswap_v3_math::tick_math::get_sqrt_ratio_at_tick(step.tick_next)?;
+
+            //Target spot price
+            let swap_target_sqrt_ratio = if zero_for_one {
+                if step.sqrt_price_next_x96 < sqrt_price_limit_x_96 {
+                    sqrt_price_limit_x_96
+                } else {
+                    step.sqrt_price_next_x96
+                }
+            } else if step.sqrt_price_next_x96 > sqrt_price_limit_x_96 {
+                sqrt_price_limit_x_96
+            } else {
+                step.sqrt_price_next_x96
+            };
+
+            //Compute swap step and update the current state
+            (
+                current_state.sqrt_price_x_96,
+                step.amount_in,
+                step.amount_out,
+                step.fee_amount,
+            ) = uniswap_v3_math::swap_math::compute_swap_step(
+                current_state.sqrt_price_x_96,
+                swap_target_sqrt_ratio,
+                current_state.liquidity,
+                current_state.amount_specified_remaining,
+                self.fee,
+            )?;
+
+            //Decrement the amount remaining to be swapped and amount received from the step
+            current_state.amount_specified_remaining = current_state
+                .amount_specified_remaining
+                .overflowing_sub(I256::from_raw(
+                    step.amount_in.overflowing_add(step.fee_amount).0,
+                ))
+                .0;
+
+            current_state.amount_calculated -= I256::from_raw(step.amount_out);
+
+            //If the price moved all the way to the next price, recompute the liquidity change for the next iteration
+            if current_state.sqrt_price_x_96 == step.sqrt_price_next_x96 {
+                if step.initialized {
+                    let mut liquidity_net = if let Some(info) = self.ticks.get(&step.tick_next) {
+                        info.liquidity_net
+                    } else {
+                        0
+                    };
+
+                    // we are on a tick boundary, and the next tick is initialized, so we must charge a protocol fee
+                    if zero_for_one {
+                        liquidity_net = -liquidity_net;
+                    }
+
+                    current_state.liquidity = if liquidity_net < 0 {
+                        if current_state.liquidity < (-liquidity_net as u128) {
+                            return Err(SwapSimulationError::LiquidityUnderflow);
+                        } else {
+                            current_state.liquidity - (-liquidity_net as u128)
+                        }
+                    } else {
+                        current_state.liquidity + (liquidity_net as u128)
+                    };
+                }
+                //Increment the current tick
+                current_state.tick = if zero_for_one {
+                    step.tick_next.wrapping_sub(1)
+                } else {
+                    step.tick_next
+                }
+                //If the current_state sqrt price is not equal to the step sqrt price, then we are not on the same tick.
+                //Update the current_state.tick to the tick at the current_state.sqrt_price_x_96
+            } else if current_state.sqrt_price_x_96 != step.sqrt_price_start_x_96 {
+                current_state.tick = uniswap_v3_math::tick_math::get_tick_at_sqrt_ratio(
+                    current_state.sqrt_price_x_96,
+                )?;
+            }
+        }
+
+        let amount_out = (-current_state.amount_calculated).into_raw();
+
+        tracing::trace!(?amount_out);
+
+        Ok(amount_out)
+    }
+
+    pub fn simulate_swap_with_limit_mut(
+        &mut self,
+        token_in: Address,
+        amount_in: U256,
+        sqrt_price_limit: Option<U256>,
+    ) -> Result<U256, SwapSimulationError> {
+        tracing::info!(?token_in, ?amount_in, "simulating swap");
+
+        if amount_in.is_zero() {
+            return Ok(U256::ZERO);
+        }
+
+        let zero_for_one = token_in == self.token_a;
+
+        //Set sqrt_price_limit_x_96 to the max or min sqrt price in the pool depending on zero_for_one
+        let sqrt_price_limit_x_96 = if let Some(limit) = sqrt_price_limit {
+            limit
+        } else {
+            if zero_for_one {
+                MIN_SQRT_RATIO + ONE
+            } else {
+                MAX_SQRT_RATIO - ONE
+            }
+        };
+
+        //Initialize a mutable state state struct to hold the dynamic simulated state of the pool
+        let mut current_state = CurrentState {
+            sqrt_price_x_96: self.sqrt_price, //Active price on the pool
+            amount_calculated: I256::ZERO,  //Amount of token_out that has been calculated
+            amount_specified_remaining: I256::from_raw(amount_in), //Amount of token_in that has not been swapped
+            tick: self.tick,                                       //Current i24 tick of the pool
+            liquidity: self.liquidity, //Current available liquidity in the tick range
+        };
+
+        while current_state.amount_specified_remaining != I256::ZERO
+            && current_state.sqrt_price_x_96 != sqrt_price_limit_x_96
+        {
+            //Initialize a new step struct to hold the dynamic state of the pool at each step
+            let mut step = StepComputations {
+                sqrt_price_start_x_96: current_state.sqrt_price_x_96, //Set the sqrt_price_start_x_96 to the current sqrt_price_x_96
+                ..Default::default()
+            };
+
+            //Get the next tick from the current tick
+            (step.tick_next, step.initialized) =
+                uniswap_v3_math::tick_bitmap::next_initialized_tick_within_one_word(
+                    &self.tick_bitmap,
+                    current_state.tick,
+                    self.tick_spacing,
+                    zero_for_one,
+                )?;
+
+            // ensure that we do not overshoot the min/max tick, as the tick bitmap is not aware of these bounds
+            //Note: this could be removed as we are clamping in the batch contract
+            step.tick_next = step.tick_next.clamp(MIN_TICK, MAX_TICK);
+
+            //Get the next sqrt price from the input amount
+            step.sqrt_price_next_x96 =
+                uniswap_v3_math::tick_math::get_sqrt_ratio_at_tick(step.tick_next)?;
+
+            //Target spot price
+            let swap_target_sqrt_ratio = if zero_for_one {
+                if step.sqrt_price_next_x96 < sqrt_price_limit_x_96 {
+                    sqrt_price_limit_x_96
+                } else {
+                    step.sqrt_price_next_x96
+                }
+            } else if step.sqrt_price_next_x96 > sqrt_price_limit_x_96 {
+                sqrt_price_limit_x_96
+            } else {
+                step.sqrt_price_next_x96
+            };
+
+            //Compute swap step and update the current state
+            (
+                current_state.sqrt_price_x_96,
+                step.amount_in,
+                step.amount_out,
+                step.fee_amount,
+            ) = uniswap_v3_math::swap_math::compute_swap_step(
+                current_state.sqrt_price_x_96,
+                swap_target_sqrt_ratio,
+                current_state.liquidity,
+                current_state.amount_specified_remaining,
+                self.fee,
+            )?;
+
+            //Decrement the amount remaining to be swapped and amount received from the step
+            current_state.amount_specified_remaining = current_state
+                .amount_specified_remaining
+                .overflowing_sub(I256::from_raw(
+                    step.amount_in.overflowing_add(step.fee_amount).0,
+                ))
+                .0;
+
+            current_state.amount_calculated -= I256::from_raw(step.amount_out);
+            for (_, position) in &mut self.positions {
+                if self.liquidity > 0
+                    && current_state.tick >= position.tick_lower
+                    && current_state.tick < position.tick_upper
+                {
+                    if zero_for_one {
+                        position.fee0 += U256::uint_try_from(
+                            (U512::from(step.fee_amount) << 128) / (U512::from(self.liquidity)),
+                        )
+                        .expect("Failed to cast U512 to U256")
+                            * U256::from(position.liquidity);
+                    } else {
+                        position.fee1 += U256::uint_try_from(
+                            (U512::from(step.fee_amount) << 128) / (U512::from(self.liquidity)),
+                        )
+                        .expect("Failed to cast U512 to U256")
+                            * U256::from(position.liquidity);
+                    }
+                }
+            }
+
+            //If the price moved all the way to the next price, recompute the liquidity change for the next iteration
+            if current_state.sqrt_price_x_96 == step.sqrt_price_next_x96 {
+                if step.initialized {
+                    let mut liquidity_net = if let Some(info) = self.ticks.get(&step.tick_next) {
+                        info.liquidity_net
+                    } else {
+                        0
+                    };
+
+                    // we are on a tick boundary, and the next tick is initialized, so we must charge a protocol fee
+                    if zero_for_one {
+                        liquidity_net = -liquidity_net;
+                    }
+
+                    current_state.liquidity = if liquidity_net < 0 {
+                        if current_state.liquidity < (-liquidity_net as u128) {
+                            return Err(SwapSimulationError::LiquidityUnderflow);
+                        } else {
+                            current_state.liquidity - (-liquidity_net as u128)
+                        }
+                    } else {
+                        current_state.liquidity + (liquidity_net as u128)
+                    };
+                }
+                //Increment the current tick
+                current_state.tick = if zero_for_one {
+                    step.tick_next.wrapping_sub(1)
+                } else {
+                    step.tick_next
+                }
+                //If the current_state sqrt price is not equal to the step sqrt price, then we are not on the same tick.
+                //Update the current_state.tick to the tick at the current_state.sqrt_price_x_96
+            } else if current_state.sqrt_price_x_96 != step.sqrt_price_start_x_96 {
+                current_state.tick = uniswap_v3_math::tick_math::get_tick_at_sqrt_ratio(
+                    current_state.sqrt_price_x_96,
+                )?;
+            }
+        }
+
+        //Update the pool state
+        self.liquidity = current_state.liquidity;
+        self.sqrt_price = current_state.sqrt_price_x_96;
+        self.tick = current_state.tick;
+
+        let amount_out = (-current_state.amount_calculated).into_raw();
+
+        tracing::trace!(?amount_out);
+
+        Ok(amount_out)
+    }
+
     /// Returns the swap fee of the pool.
->>>>>>> 9686409c
     pub fn fee(&self) -> u32 {
         self.fee
     }
@@ -1223,41 +872,15 @@
         Ok(self.get_slot_0(provider).await?.0)
     }
 
-<<<<<<< HEAD
-    pub fn sync_from_initialize_log(&mut self, log: Log) -> Result<(), AbiError> {
-        let initialize_event = InitializeFilter::decode_log(&RawLog::from(log))?;
-
-        self.sqrt_price = initialize_event.sqrt_price_x96;
+    pub fn sync_from_initialize_log(&mut self, log: Log) -> Result<(), alloy::dyn_abi::Error> {
+        let initialize_event = IUniswapV3Pool::Initialize::decode_log(log.as_ref(), true)?;
+
+        self.sqrt_price = initialize_event.sqrtPriceX96;
         self.tick = initialize_event.tick;
 
         Ok(())
     }
 
-    pub fn sync_from_burn_log(&mut self, log: Log) -> Result<(), AbiError> {
-        let burn_event = BurnFilter::decode_log(&RawLog::from(log))?;
-
-        let (amount0, amount1) = self.modify_position(
-            burn_event.tick_lower,
-            burn_event.tick_upper,
-            -(burn_event.amount as i128),
-        );
-        if U256::try_from(-amount0).expect("Failed to convernt U256 to I256") != burn_event.amount_0
-        {
-            log::warn!(
-                "Burn log sync: Incorrect amount0, \nexpected: {}, \nactual: {}",
-                amount0,
-                burn_event.amount_0
-            );
-        }
-        if U256::try_from(-amount1).expect("Failed to convernt U256 to I256") != burn_event.amount_1
-        {
-            log::warn!(
-                "Burn log sync: Incorrect amount1, \nexpected: {}, \nactual: {}",
-                amount1,
-                burn_event.amount_1
-            );
-        }
-=======
     /// Updates the pool state from a burn event log.
     pub fn sync_from_burn_log(&mut self, log: Log) -> Result<(), alloy::dyn_abi::Error> {
         let burn_event = IUniswapV3Pool::Burn::decode_log(log.as_ref(), true)?;
@@ -1269,8 +892,6 @@
         );
 
         tracing::debug!(?burn_event, address = ?self.address, sqrt_price = ?self.sqrt_price, liquidity = ?self.liquidity, tick = ?self.tick, "UniswapV3 burn event");
-
->>>>>>> 9686409c
         Ok(())
     }
 
@@ -1278,29 +899,14 @@
     pub fn sync_from_mint_log(&mut self, log: Log) -> Result<(), alloy::dyn_abi::Error> {
         let mint_event = IUniswapV3Pool::Mint::decode_log(log.as_ref(), true)?;
 
-<<<<<<< HEAD
-        let (amount0, amount1) = self.modify_position(
-            mint_event.tick_lower,
-            mint_event.tick_upper,
+        self.modify_position(
+            mint_event.tickLower,
+            mint_event.tickUpper,
             mint_event.amount as i128,
         );
 
-        if U256::try_from(amount0).expect("Failed to convernt U256 to I256") != mint_event.amount_0
-        {
-            log::warn!(
-                "Burn log sync: Incorrect amount0, \nexpected: {}, \nactual: {}",
-                amount0,
-                mint_event.amount_0
-            );
-        }
-        if U256::try_from(amount1).expect("Failed to convernt U256 to I256") != mint_event.amount_1
-        {
-            log::warn!(
-                "Mint log sync: Incorrect amount1, \nexpected: {}, \nactual: {}",
-                amount1,
-                mint_event.amount_1
-            );
-        }
+        tracing::debug!(?mint_event, address = ?self.address, sqrt_price = ?self.sqrt_price, liquidity = ?self.liquidity, tick = ?self.tick, "UniswapV3 mint event");
+
         Ok(())
     }
 
@@ -1313,7 +919,7 @@
             liquidity = Self::get_amount_0_delta_inverted(
                 Self::get_sqrt_ratio_at_tick(tick_lower),
                 Self::get_sqrt_ratio_at_tick(tick_upper),
-                amount0 - 1,
+                amount0 - ONE,
             );
         }
         //if the tick is between the tick lower and tick upper, update the liquidity between the ticks
@@ -1321,13 +927,13 @@
             let liquidity_lower = Self::get_amount_0_delta_inverted(
                 self.sqrt_price,
                 Self::get_sqrt_ratio_at_tick(tick_upper),
-                amount0 - 1,
+                amount0 - ONE,
             );
 
             let liquidity_upper = Self::get_amount_1_delta_inverted(
                 Self::get_sqrt_ratio_at_tick(tick_lower),
                 self.sqrt_price,
-                amount1 - 1,
+                amount1 - ONE,
             );
             // take the minimum value
             liquidity = liquidity_lower.min(liquidity_upper);
@@ -1335,13 +941,13 @@
             liquidity = Self::get_amount_1_delta_inverted(
                 Self::get_sqrt_ratio_at_tick(tick_lower),
                 Self::get_sqrt_ratio_at_tick(tick_upper),
-                amount1 - 1,
+                amount1 - ONE,
             );
         }
 
         // Temporary check for correctness
-        let mut a0 = I256::zero();
-        let mut a1 = I256::zero();
+        let mut a0 = I256::ZERO;
+        let mut a1 = I256::ZERO;
         let liquidity_delta = liquidity as i128;
         if liquidity_delta != 0 {
             if self.tick < tick_lower {
@@ -1382,8 +988,8 @@
             tick_lower: tick,
             tick_upper: tick + 1,
             liquidity: amount,
-            fee0: U256::zero(),
-            fee1: U256::zero(),
+            fee0: U256::ZERO,
+            fee1: U256::ZERO,
         };
         let mut hasher = DefaultHasher::new();
         (position.tick_lower, position.tick_upper, position.liquidity).hash(&mut hasher);
@@ -1406,7 +1012,7 @@
                 (-amount1).into_raw() + position.fee1,
             )
         } else {
-            (U256::zero(), U256::zero())
+            (U256::ZERO, U256::ZERO)
         }
     }
 
@@ -1416,7 +1022,7 @@
         let mut ratio: U256 = if abs_tick & 0x1 != 0 {
             U256::from(0xfffcb933bd6fad37aa2d162d1a594001_u128)
         } else {
-            U256::one() << 128
+            ONE << 128
         };
         if abs_tick & 0x2 != 0 {
             ratio = (ratio * U256::from(0xfff97272373d413259a46990580e213a_u128)) >> 128
@@ -1477,17 +1083,17 @@
         };
 
         if tick > 0 {
-            ratio = U256::max_value() / ratio
+            ratio = U256::MAX / ratio
         };
 
         // this divides by 1<<32 rounding up to go from a Q128.128 to a Q128.96.
         // we then downcast because we know the result always fits within 160 bits due to our tick input constraint
         // we round up in the division so getTickAtSqrtRatio of the output price is always consistent
         return (ratio >> 32)
-            + if ratio % U256::from(1_u64 << 32) == U256::zero() {
-                U256::zero()
+            + if ratio % U256::from(1_u64 << 32) == U256::ZERO {
+                U256::ZERO
             } else {
-                U256::one()
+                ONE
             };
     }
 
@@ -1503,21 +1109,21 @@
         let numerator1 = U512::from(liquidity) << 96;
         let numerator2 = U512::from(b - a);
         let amount0 = if roundup {
-            let mut result = U256::try_from((numerator1 * numerator2) / U512::from(b))
+            let mut result = U256::uint_try_from((numerator1 * numerator2) / U512::from(b))
                 .expect("Failed to convert U512 to U256");
-            if (numerator1 * numerator2) % U512::from(b) > U512::zero() {
-                result += U256::one();
+            if (numerator1 * numerator2) % U512::from(b) > U512::ZERO {
+                result += ONE;
             }
             let result = result / a
-                + if result % a > U256::zero() {
-                    U256::one()
+                + if result % a > U256::ZERO {
+                    ONE
                 } else {
-                    U256::zero()
+                    U256::ZERO
                 };
             I256::try_from(result).expect("Failed to convert U256 to I256")
         } else {
             -I256::try_from(
-                U256::try_from(((numerator1 * numerator2) / U512::from(b)) / U512::from(a))
+                U256::uint_try_from(((numerator1 * numerator2) / U512::from(b)) / U512::from(a))
                     .expect("Failed to convert U512 to U256"),
             )
             .expect("Failed to convert U256 to I256")
@@ -1532,8 +1138,8 @@
         let amount0 = U512::from(amount0);
         let a = U512::from(a);
         let b = U512::from(b);
-        let liq = ((amount0 * a * b) / (b - a)) >> 96;
-        return liq.as_u128();
+        let liq: U512 = ((amount0 * a * b) / (b - a)) >> 96;
+        liq.to_u128()
     }
 
     fn get_amount_1_delta(mut a: U256, mut b: U256, liq: i128) -> I256 {
@@ -1547,18 +1153,18 @@
         }
 
         let amount1 = if roundup {
-            let mut result = U256::try_from((U512::from(liquidity) * U512::from(b - a)) >> 96)
+            let mut result = U256::uint_try_from((U512::from(liquidity) * U512::from(b - a)) >> 96)
                 .expect("Failed to convert U512 to U256");
             if (U512::from(liquidity) * U512::from(b - a))
                 % U512::from(0x1000000000000000000000000_u128)
-                > U512::zero()
+                > U512::ZERO
             {
-                result += U256::one();
+                result += ONE;
             }
             I256::try_from(result).expect("Failed to convert U256 to I256")
         } else {
             -I256::try_from(
-                U256::try_from((U512::from(liquidity) * U512::from(b - a)) >> 96)
+                U256::uint_try_from((U512::from(liquidity) * U512::from(b - a)) >> 96)
                     .expect("Failed to convert U512 to U256"),
             )
             .expect("Failed to convert U256 to I256")
@@ -1572,7 +1178,8 @@
         }
         let denom = U512::from(b - a);
 
-        return ((U512::from(amount1) << 96) / denom).as_u128();
+        let amount: U512 = (U512::from(amount1) << 96) / denom;
+        amount.to_u128()
     }
 
     pub fn modify_position(
@@ -1581,25 +1188,10 @@
         tick_upper: i32,
         liquidity_delta: i128,
     ) -> (I256, I256) {
-=======
-        self.modify_position(
-            mint_event.tickLower,
-            mint_event.tickUpper,
-            mint_event.amount as i128,
-        );
-
-        tracing::debug!(?mint_event, address = ?self.address, sqrt_price = ?self.sqrt_price, liquidity = ?self.liquidity, tick = ?self.tick, "UniswapV3 mint event");
-
-        Ok(())
-    }
-
-    /// Modifies a positions liquidity in the pool.
-    pub fn modify_position(&mut self, tick_lower: i32, tick_upper: i32, liquidity_delta: i128) {
->>>>>>> 9686409c
         //We are only using this function when a mint or burn event is emitted,
         //therefore we do not need to checkTicks as that has happened before the event is emitted
-        let mut amount0 = I256::zero();
-        let mut amount1 = I256::zero();
+        let mut amount0 = I256::ZERO;
+        let mut amount1 = I256::ZERO;
         self.update_position(tick_lower, tick_upper, liquidity_delta);
         if liquidity_delta != 0 {
             if self.tick < tick_lower {
@@ -1706,7 +1298,7 @@
 
     pub fn flip_tick(&mut self, tick: i32, tick_spacing: i32) {
         let (word_pos, bit_pos) = uniswap_v3_math::tick_bitmap::position(tick / tick_spacing);
-        let mask = U256::from(1) << bit_pos;
+        let mask = ONE << bit_pos;
 
         if let Some(word) = self.tick_bitmap.get_mut(&word_pos) {
             *word ^= mask;
@@ -1896,6 +1488,7 @@
     pub seconds_outside: u32,
     pub initialized: bool,
 }
+
 
 #[cfg(test)]
 mod test {
